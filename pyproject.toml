--- conflicted
+++ resolved
@@ -14,22 +14,13 @@
      {name = 'ProjectQ', email = 'info@projectq.ch'}
 ]
 description = 'ProjectQ - An open source software framework for quantum computing'
-<<<<<<< HEAD
-requires-python = '>= 3.6'
-=======
 requires-python = '>= 3.7'
->>>>>>> 74442132
 license = {text= 'Apache License Version 2.0'}
 readme = 'README.rst'
 classifiers = [
     'License :: OSI Approved :: Apache Software License',
     'Topic :: Software Development :: Libraries :: Python Modules',
     'Programming Language :: Python :: 3 :: Only',
-<<<<<<< HEAD
-    'Programming Language :: Python :: 3.5',
-    'Programming Language :: Python :: 3.6',
-=======
->>>>>>> 74442132
     'Programming Language :: Python :: 3.7',
     'Programming Language :: Python :: 3.8',
     'Programming Language :: Python :: 3.9',
@@ -37,14 +28,6 @@
 ]
 dynamic = ["version"]
 
-<<<<<<< HEAD
-
-[project.urls]
-'Home Page' = 'http://www.projectq.ch'
-'Documentation' = 'https://projectq.readthedocs.io/en/latest/'
-'Issue Tracker' = 'https://github.com/ProjectQ-Framework/ProjectQ/'
-
-=======
 dependencies = [
     'matplotlib >= 2.2.3',
     'networkx >= 2',
@@ -60,6 +43,10 @@
 
 [project.optional-dependencies]
 
+azure-quantum = [
+      'azure-quantum'
+]
+
 braket = [
       'boto3'
 ]
@@ -82,7 +69,6 @@
      'sphinx_rtd_theme'
 ]
 
->>>>>>> 74442132
 # ==============================================================================
 
 [tool.black]
