---

name: CI

on:
  workflow_dispatch:
  merge_group:
  pull_request:
  push:
    branches:
      - master
      - develop
      - v*

jobs:
  standard:
    strategy:
      fail-fast: false
      matrix:
        runs-on: [ubuntu-latest, windows-latest, macos-latest]
        python:
          - 3.7
          - 3.8
          - 3.9
          - '3.10'

    name: "Python ${{ matrix.python }} • ${{ matrix.runs-on }} • x64 ${{ matrix.args }}"
    runs-on: ${{ matrix.runs-on }}

    steps:
      - uses: actions/checkout@v3

      - name: Get history and tags for SCM versioning to work
        if: ${{ !env.ACT }}
        run: |
          git fetch --prune --unshallow
          git fetch --depth=1 origin +refs/tags/*:refs/tags/*

      - name: Setup Python ${{ matrix.python }}
        uses: actions/setup-python@v4
        with:
          python-version: ${{ matrix.python }}
          architecture: 'x64'
          cache: 'pip'
          cache-dependency-path: |
            setup.cfg
            pyproject.toml

      - name: Generate requirement file (Unix)
        if: runner.os != 'Windows'
        run: |
          python setup.py gen_reqfile --include-extras=test,azure-quantum,braket,revkit,qiskit,pyparsing

      - name: Generate requirement file (Windows)
        if: runner.os == 'Windows'
        run: |
          python setup.py gen_reqfile --include-extras=test,azure-quantum,braket,qiskit,pyparsing

      - name: Prepare env
        run: |
          python -m pip install -U pip setuptools wheel pybind11
          cat requirements.txt
          python -m pip install -r requirements.txt --prefer-binary
          python -m pip install coveralls

      - name: Setup annotations on Linux
        if: runner.os == 'Linux'
        run: python -m pip install pytest-github-actions-annotate-failures

      - name: Build and install package (Unix)
        if: runner.os != 'Windows'
        run: python -m pip install -ve .[azure-quantum,braket,revkit,test,qiskit,pyparsing]

      - name: Build and install package (Windows)
        if: runner.os == 'Windows'
        run: python -m pip install -ve .[azure-quantum,braket,test,qiskit,pyparsing]

      - name: Pytest
        run: |
          echo 'backend: Agg' > matplotlibrc
          python -m pytest -p no:warnings --cov=projectq

      - name: Coveralls.io
        run: coveralls --service=github
        env:
          GITHUB_TOKEN: ${{ secrets.GITHUB_TOKEN }}
          COVERALLS_FLAG_NAME: python-${{ matrix.python }}-${{ matrix.runs-on }}-x64
          COVERALLS_PARALLEL: true

  finish:
    needs: standard
    runs-on: ubuntu-latest
    container: python:3-slim
    steps:
      - name: Coveralls Finished
        run: |
          pip3 install --upgrade coveralls
          coveralls --finish
        env:
          GITHUB_TOKEN: ${{ secrets.GITHUB_TOKEN }}


  clang:
    runs-on: ubuntu-latest
    strategy:
      fail-fast: false
      matrix:
        clang:
          - 3.5  # version for full C++14 support (3.4 fails because of -fstack-protector-strong)
          - 5    # earliest version for reasonable C++17 support
          - 10   # version for full C++17 support (with patches)
          - latest
    env:
      CC: clang
      CXX: clang++
      PROJECTQ_CLEANUP_COMPILER_FLAGS: ${{ (matrix.clang <= 10) && 1 || 0 }}

    name: "Python 3 • Clang ${{ matrix.clang }} • x64"
    container: "silkeh/clang:${{ matrix.clang }}"

    steps:
      - name: Install Git
        run: |
          apt-get update && apt-get install -y git --no-install-recommends

      # Work-around for https://github.com/actions/runner-images/issues/6775
      - name: Change Owner of Container Working Directory
        run: chown root:root .

      - uses: actions/checkout@v3

      - name: Get history and tags for SCM versioning to work
        if: ${{ !env.ACT }}
        run: |
          git fetch --prune --unshallow
          git fetch --depth=1 origin +refs/tags/*:refs/tags/*

      - name: Prepare env
        run: >
          apt-get update && apt-get install -y python3-dev python3-pip python3-setuptools python3-wheel
          python3-numpy python3-scipy python3-matplotlib python3-requests python3-networkx
          python3-pytest python3-pytest-cov python3-flaky python3-venv
          --no-install-recommends

      - name: Fix environment variables for compilation with Clang
        run: |
          ld_flags=$(python3 -c "import sysconfig; print(' '.join(sysconfig.get_config_var('LDSHARED').split()[1:]))")
          echo "LDSHARED=clang" >> $GITHUB_ENV
          echo "LDFLAGS=$ld_flags" >> $GITHUB_ENV

      - name: Prepare Python env
        run: |
<<<<<<< HEAD
          python3 -m pip install -U pip setuptools wheel
          python3 setup.py gen_reqfile --include-extras=test,azure-quantum,braket,qiskit,pyparsing
=======
          python3 -m venv venv
          ./venv/bin/python3 -m pip install -U pip setuptools wheel
          ./venv/bin/python3 setup.py gen_reqfile --include-extras=test,azure-quantum,braket
>>>>>>> f26198ad
          cat requirements.txt
          ./venv/bin/python3 -m pip install -r requirements.txt --prefer-binary

      - name: Upgrade pybind11 and flaky
        run: ./venv/bin/python3 -m pip install --upgrade pybind11 flaky --prefer-binary

      - name: Build and install package
<<<<<<< HEAD
        run: python3 -m pip install -ve .[azure-quantum,braket,test,qiskit,pyparsing]
=======
        run: ./venv/bin/python3 -m pip install -ve .[azure-quantum,braket,test]
>>>>>>> f26198ad

      - name: Pytest
        run: |
          echo 'backend: Agg' > matplotlibrc
          ./venv/bin/python3 -m pytest -p no:warnings


  gcc:
    runs-on: ubuntu-latest
    strategy:
      fail-fast: false
      matrix:
        gcc:
          - 7  # C++17 earliest version
          - latest

    name: "Python 3 • GCC ${{ matrix.gcc }} • x64"
    container: "gcc:${{ matrix.gcc }}"

    steps:
      - uses: actions/checkout@v3

      # Work-around for https://github.com/actions/runner-images/issues/6775
      - name: Change Owner of Container Working Directory
        run: chown root:root .

      - name: Get history and tags for SCM versioning to work
        if: ${{ !env.ACT }}
        run: |
          git fetch --prune --unshallow
          git fetch --depth=1 origin +refs/tags/*:refs/tags/*

      - name: Prepare env
        run: >
          apt-get update && apt-get install -y python3-dev python3-pip python3-setuptools python3-wheel
          python3-numpy python3-scipy python3-matplotlib python3-requests python3-networkx
          python3-pytest python3-pytest-cov python3-flaky python3-venv
          --no-install-recommends

      - name: Prepare Python env
        run: |
<<<<<<< HEAD
          python3 -m pip install -U pip setuptools wheel
          python3 setup.py gen_reqfile --include-extras=test,azure-quantum,braket,qiskit,pyparsing
=======
          python3 -m venv venv
          ./venv/bin/python3 -m pip install -U pip setuptools wheel
          ./venv/bin/python3 setup.py gen_reqfile --include-extras=test,azure-quantum,braket
>>>>>>> f26198ad
          cat requirements.txt
          ./venv/bin/python3 -m pip install -r requirements.txt --prefer-binary

      - name: Upgrade pybind11 and flaky
        run: ./venv/bin/python3 -m pip install --upgrade pybind11 flaky --prefer-binary

      - name: Build and install package
<<<<<<< HEAD
        run: python3 -m pip install -ve .[azure-quantum,braket,test,qiskit,pyparsing]
=======
        run: ./venv/bin/python3 -m pip install -ve .[azure-quantum,braket,test]
>>>>>>> f26198ad

      - name: Pytest
        run: |
          echo 'backend: Agg' > matplotlibrc
          ./venv/bin/python3 -m pytest -p no:warnings


  # Testing on CentOS (manylinux uses a centos base, and this is an easy way
  # to get GCC 4.8, which is the manylinux1 compiler).
  centos:
    runs-on: ubuntu-latest
    strategy:
      fail-fast: false
      matrix:
        centos:
          - 7  # GCC 4.8
          - 8
        include:
          - centos: 7
            python_pkg: rh-python38-python-pip rh-python38-python-devel
            enable_repo: --enablerepo=centos-sclo-rh
          - centos: 8
            python_pkg: python38-devel


    name: "Python 3 • CentOS ${{ matrix.centos }} • x64"
    container: "centos:${{ matrix.centos }}"

    steps:
      - name: Enable cache for yum
        run: echo 'keepcache=1' >> /etc/yum.conf

      - name: Setup yum cache
        uses: actions/cache@v3
        with:
          path: |
            /var/cache/yum/
            /var/cache/dnf/
          key: ${{ runner.os }}-centos${{ matrix.centos }}-yum-${{ secrets.yum_cache }}

      - name: Fix repository URLs (CentOS 8 only)
        if: matrix.centos == 8
        run: |
          sed -i 's/mirrorlist/#mirrorlist/g' /etc/yum.repos.d/CentOS-*
          sed -i 's|#baseurl=http://mirror.centos.org|baseurl=http://vault.centos.org|g' /etc/yum.repos.d/CentOS-*

      - name: Update YUM/DNF
        run: yum update -y

      - name: Enable extra repositories && modify PATH (CentOS 7)
        if: matrix.centos == 7
        run: |
          yum install -y centos-release-scl-rh
          yum -y install https://packages.endpointdev.com/rhel/7/os/x86_64/endpoint-repo.x86_64.rpm
          echo '/opt/rh/rh-python38/root/usr/bin' >> $GITHUB_PATH

      - name: Add Python 3 and other dependencies
        run: yum install -y ${{ matrix.enable_repo }} ${{ matrix.python_pkg }} gcc-c++ make

      - name: Install Git > 2.18
        run: |
          yum install -y git
          git config --global --add safe.directory /__w/ProjectQ/ProjectQ

      # Work-around for https://github.com/actions/runner-images/issues/6775
      - name: Change Owner of Container Working Directory
        run: chown root:root .

      - uses: actions/checkout@v3

      - name: Get history and tags for SCM versioning to work
        if: ${{ !env.ACT }}
        run: |
          git fetch --prune --unshallow
          git fetch --depth=1 origin +refs/tags/*:refs/tags/*

      - name: Cache wheels
        uses: actions/cache@v3
        with:
          path: ~/.cache/pip
          key: ${{ runner.os }}-centos${{ matrix.centos }}-pip-${{ hashFiles('**/setup.cfg', '**/pyproject.toml') }}
          restore-keys: ${{ runner.os }}-centos-pip-

      - name: Install dependencies
        run: |
          python3 -m pip install -U pip setuptools wheel
          python3 setup.py gen_reqfile --include-extras=test,azure-quantum,braket,qiskit,pyparsing
          cat requirements.txt
          python3 -m pip install -r requirements.txt --prefer-binary

      - name: Build and install package
        run: python3 -m pip install -ve .[azure-quantum,braket,test]

      - name: Pytest
        run: |
          echo 'backend: Agg' > matplotlibrc
          python3 -m pytest -p no:warnings


  documentation:
    name: "Documentation build test"
    runs-on: ubuntu-latest

    steps:
      - uses: actions/checkout@v3

      - name: Get history and tags for SCM versioning to work
        if: ${{ !env.ACT }}
        run: |
          git fetch --prune --unshallow
          git fetch --depth=1 origin +refs/tags/*:refs/tags/*

      - uses: actions/setup-python@v4
        with:
          python-version: '3.x'
          architecture: 'x64'
          cache: 'pip'
          cache-dependency-path: |
            setup.cfg
            pyproject.toml

      - name: Install docs & setup requirements
        run: |
          python3 -m pip install wheel
          python3 -m pip install .[docs]

      - name: Build docs
        run: python3 -m sphinx -b html docs docs/.build

      # NB: disabling until setup.py is updated to remove any mention of distutils
      # - name: Make SDist
      #  run: python3 setup.py sdist<|MERGE_RESOLUTION|>--- conflicted
+++ resolved
@@ -150,14 +150,9 @@
 
       - name: Prepare Python env
         run: |
-<<<<<<< HEAD
-          python3 -m pip install -U pip setuptools wheel
-          python3 setup.py gen_reqfile --include-extras=test,azure-quantum,braket,qiskit,pyparsing
-=======
           python3 -m venv venv
           ./venv/bin/python3 -m pip install -U pip setuptools wheel
-          ./venv/bin/python3 setup.py gen_reqfile --include-extras=test,azure-quantum,braket
->>>>>>> f26198ad
+          ./venv/bin/python3 setup.py gen_reqfile --include-extras=test,azure-quantum,qiskit-terra,braket
           cat requirements.txt
           ./venv/bin/python3 -m pip install -r requirements.txt --prefer-binary
 
@@ -165,11 +160,7 @@
         run: ./venv/bin/python3 -m pip install --upgrade pybind11 flaky --prefer-binary
 
       - name: Build and install package
-<<<<<<< HEAD
-        run: python3 -m pip install -ve .[azure-quantum,braket,test,qiskit,pyparsing]
-=======
-        run: ./venv/bin/python3 -m pip install -ve .[azure-quantum,braket,test]
->>>>>>> f26198ad
+        run: ./venv/bin/python3 -m pip install -ve .[azure-quantum,qiskit-terra,braket,test]
 
       - name: Pytest
         run: |
@@ -211,14 +202,9 @@
 
       - name: Prepare Python env
         run: |
-<<<<<<< HEAD
-          python3 -m pip install -U pip setuptools wheel
-          python3 setup.py gen_reqfile --include-extras=test,azure-quantum,braket,qiskit,pyparsing
-=======
           python3 -m venv venv
           ./venv/bin/python3 -m pip install -U pip setuptools wheel
-          ./venv/bin/python3 setup.py gen_reqfile --include-extras=test,azure-quantum,braket
->>>>>>> f26198ad
+          ./venv/bin/python3 setup.py gen_reqfile --include-extras=test,azure-quantum,qiskit-terra,braket
           cat requirements.txt
           ./venv/bin/python3 -m pip install -r requirements.txt --prefer-binary
 
@@ -226,11 +212,7 @@
         run: ./venv/bin/python3 -m pip install --upgrade pybind11 flaky --prefer-binary
 
       - name: Build and install package
-<<<<<<< HEAD
-        run: python3 -m pip install -ve .[azure-quantum,braket,test,qiskit,pyparsing]
-=======
-        run: ./venv/bin/python3 -m pip install -ve .[azure-quantum,braket,test]
->>>>>>> f26198ad
+        run: ./venv/bin/python3 -m pip install -ve .[azure-quantum,qiskit-terra,braket,test]
 
       - name: Pytest
         run: |
@@ -317,7 +299,7 @@
       - name: Install dependencies
         run: |
           python3 -m pip install -U pip setuptools wheel
-          python3 setup.py gen_reqfile --include-extras=test,azure-quantum,braket,qiskit,pyparsing
+          python3 setup.py gen_reqfile --include-extras=test,azure-quantum,braket,qiskit-terra,pyparsing
           cat requirements.txt
           python3 -m pip install -r requirements.txt --prefer-binary
 
