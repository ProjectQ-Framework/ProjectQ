--- conflicted
+++ resolved
@@ -1,4 +1,3 @@
-<<<<<<< HEAD
 # Python
 # Byte-compiled / optimized / DLL files
 __pycache__/
@@ -177,12 +176,4 @@
 thumbs.db
 
 # Mac OSX artifacts
-*.DS_Store
-=======
-# python artifacts
-*.pyc
-docs/projectq.*.rst
-*.so
-build/
-var/
->>>>>>> d5bf14e3
+*.DS_Store