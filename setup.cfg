[options]

zip_safe = False
packages = find:
<<<<<<< HEAD
install_requires =
    matplotlib >= 2.2.3
    networkx >= 2
    numpy
    requests
    scipy

[options.extras_require]

azure-quantum = azure-quantum
braket = boto3
revkit =
     revkit == 3.0a2.dev2
     dormouse
test =
     flaky
     mock
     pytest >= 6.0
     pytest-cov
     pytest-mock

docs =
     sphinx
     sphinx_rtd_theme

=======
>>>>>>> 74442132

# ==============================================================================

[flake8]

max-line-length = 120
ignore = E203,W503,E800
exclude =
        .git,
        __pycache__,
        build,
        dist,
        __init__.py
docstring-quotes = """

# ==============================================================================<|MERGE_RESOLUTION|>--- conflicted
+++ resolved
@@ -2,34 +2,6 @@
 
 zip_safe = False
 packages = find:
-<<<<<<< HEAD
-install_requires =
-    matplotlib >= 2.2.3
-    networkx >= 2
-    numpy
-    requests
-    scipy
-
-[options.extras_require]
-
-azure-quantum = azure-quantum
-braket = boto3
-revkit =
-     revkit == 3.0a2.dev2
-     dormouse
-test =
-     flaky
-     mock
-     pytest >= 6.0
-     pytest-cov
-     pytest-mock
-
-docs =
-     sphinx
-     sphinx_rtd_theme
-
-=======
->>>>>>> 74442132
 
 # ==============================================================================
 
