# Changelog

All notable changes to this project will be documented in this file.

The format is based on [Keep a Changelog](https://keepachangelog.com/en/1.0.0/),
and this project adheres to [Semantic Versioning](https://semver.org/spec/v2.0.0.html).

## [Unreleased]

<<<<<<< HEAD
### Added

-   New backend for the Azure Quantum platform
=======
### Changed

-   Support for Python 3.6 and earlier is now deprecated
-   Moved package metadata into pyproject.toml
>>>>>>> 74442132

### Repository

-   Update `docker/setup-qemu-action` GitHub action to v2
-   Fixed CentOS 7 configuration issue
-   Added two new pre-commit hooks: `blacken-docs` and `pyupgrade`

## [v0.7.3] - 2022-04-27

### Fixed

-   Fixed IonQ dynamic backends fetch, which relied on an incorrect path.

## [v0.7.2] - 2022-04-11

### Changed

-   Added IonQ dynamic backends fetch.

### Repository

-   Fix issues with building on CentOS 7 & 8
-   Update `pre-commit/pre-commit-hooks` to v4.2.0
-   Update `Lucas-C/pre-commit-hooks` hook to v1.1.13
-   Update `flake8` hook to v4.0.1
-   Update `pylint` hook to v3.0.0a4
-   Update `black` hook to v22.3.0
-   Update `check-manifest` to v0.48

## [0.7.1] - 2022-01-10

### Added

-   Added environment variable to avoid -march=native when building ProjectQ
-   Added environment variable to force build failure if extensions do not compile on CI

### Changed

### Deprecated

### Fixed

-   Fix compiler flags cleanup function for use on CI
-   Fix workflow YAML to allow execution of GitHub Actions locally using `act`
-   GitHub action using deprecated and vulnerable `pre-commit` version
-   Fixed issue with `gen_reqfile` command if `--include-extras` is not provided

### Removed

### Repository

-   Add configuration for CIBuildWheel in `pyproject.toml`
-   Remove use of deprecated images `windows-2016` in GitHub workflows
-   Re-add build of Python binary wheels in release publishing GitHub workflow
-   Update `dangoslen/changelog-enforcer` GitHub action to v3
-   Update `thomaseizinger/keep-a-changelog-new-release` GiHub action to v1.3.0
-   Update `thomaseizinger/create-pull-request` GiHub action to v1.2.2
-   Update pre-commit hook `pre-commit/pre-commit-hooks` to v4.1.0
-   Update pre-commit hook `PyCQA/isort` to v5.10.1
-   Update pre-commit hook `psf/black` to v21.12b0
-   Update pre-commit hook `PyCQA/flake8` to v4.0.1
-   Update pre-commit hook `mgedmin/check-manifest` to v0.47

## [0.7.0] - 2021-07-14

### Added

-   UnitarySimulator backend for computing the unitary transformation corresponding to a quantum circuit

### Changed

-   Moved some exceptions classes into their own files to avoid code duplication

### Deprecated

### Fixed

-   Prevent infinite recursion errors when too many compiler engines are added to the MainEngine
-   Error in testing the decomposition for the phase estimation gate
-   Fixed small issue with matplotlib drawing backend
-   Make all docstrings PEP257 compliant

### Removed

-   Some compatibility code for Python 2.x

### Repository

-   Added `isort` to the list of pre-commit hooks
-   Added some more flake8 plugins to the list used by `pre-commit`:
    -   flake8-breakpoint
    -   flake8-comprehensions
    -   flake8-docstrings
    -   flake8-eradicate
    -   flake8-mutable

## [0.6.1] - 2021-06-23

### Repository

-   Fix GitHub workflow for publishing a new release

## [0.6.0] - 2021-06-23

### Added

-   New backend for the IonQ platform
-   New backend for the AWS Braket platform
-   New gates for quantum math operations on quantum registers
-   Support for state-dependent control qubits (ie. negatively or positively controlled gates)

### Changed

-   Name of the single parameter of the `LocalOptimizer` has been changed from `m` to `cache_size` in order to better represent its actual use.

### Deprecated

-   Compatibility with Python &lt;= 3.5
-   `LocalOptimizer(m=10)` should be changed into `LocalOptimizer(cache_size=10)`. Using of the old name is still possible, but is deprecated and will be removed in a future version of ProjectQ.

### Fixed

-   Installation on Mac OS Big Sur
-   IBM Backend issues with new API

### Removed

-   Compatibility with Python 2.7
-   Support for multi-qubit measurement gates has been dropped; use `All(Measure) | qureg` instead

### Repository

-   Use `setuptools-scm` for versioning

-   Added `.editorconfig` file

-   Added `pyproject.toml` and `setup.cfg`

-   Added CHANGELOG.md

-   Added support for GitHub Actions
    -   Build and testing on various plaforms and compilers
    -   Automatic draft of new release
    -   Automatic publication of new release once ready
    -   Automatic upload of releases artifacts to PyPi and GitHub

-   Added pre-commit configuration file

-   Updated cibuildwheels action to v1.11.1

-   Updated thomaseizinger/create-pull-request action to v1.1.0

## [0.5.1] - 2019-02-15

### Added

-   Add histogram plot function for measurement results (thanks @AriJordan )
-   New backend for AQT (thanks @dbretaud )

### Fixed

-   Fix Qiskit backend (thanks @dbretaud )
-   Fix bug with matplotlib drawer (thanks @AriJordan )

## [0.5.0] - 2020

### Added

-   New [PhaseEstimation](https://projectq.readthedocs.io/en/latest/projectq.ops.html#projectq.ops.QPE) and [AmplitudeAmplification](https://projectq.readthedocs.io/en/latest/projectq.ops.html#projectq.ops.QAA) gates (thanks @fernandodelaiglesia)
-   New [Rxx](https://projectq.readthedocs.io/en/latest/projectq.ops.html#projectq.ops.Rxx), [Ryy](https://projectq.readthedocs.io/en/latest/projectq.ops.html#projectq.ops.Ryy) and [Rzz](https://projectq.readthedocs.io/en/latest/projectq.ops.html#projectq.ops.Rzz) gates (thanks @dwierichs)
-   New decomposition rules and compiler setup for trapped ion quantum based computers (thanks @dbretaud)
-   Added basic circuit drawer compiler engine based on Matplotlib [CircuitDrawerMatplotlib](https://projectq.readthedocs.io/en/latest/projectq.backends.html#projectq.backends.CircuitDrawerMatplotlib) (thanks @Bombenchris)

### Changed

-   Significantly improved C++ simulator performances (thanks @melven)
-   Allow user modification of the qubit drawing order for the `CircuitDrawer` compiler engine (thanks @alexandrupaler)
-   Update to the installation script. The installation now automatically defaults to the pure Python implementation if compilation of the C++ simulator (or other C++ modules) should fail (#337)
-   Automatic generation of the documentation (#339)

### Fixes

-   Fixed connection issues between IBM backend and the IBM Quantum Experience API (thanks @alexandrupaler)

### Deprecated

The ProjectQ v0.5.x release branch is the last one that is guaranteed to work with Python 2.7.x.

Future releases might introduce changes that will require Python 3.5 (Python 3.4 and earlier have already been declared deprecated at the time of this writing)

[Unreleased]: https://github.com/ProjectQ-Framework/ProjectQ/compare/v0.7.3...HEAD

[v0.7.3]: https://github.com/ProjectQ-Framework/ProjectQ/compare/v0.7.2...v0.7.3

[v0.7.2]: https://github.com/ProjectQ-Framework/ProjectQ/compare/v0.7.1...v0.7.2

[0.7.1]: https://github.com/ProjectQ-Framework/ProjectQ/compare/v0.7.0...v0.7.1

[0.7.0]: https://github.com/ProjectQ-Framework/ProjectQ/compare/v0.6.1...v0.7.0

[0.6.0]: https://github.com/ProjectQ-Framework/ProjectQ/compare/v0.5.1...v0.6.0

[0.5.1]: https://github.com/ProjectQ-Framework/ProjectQ/compare/v0.5.0...v0.5.1

[0.5.0]: https://github.com/ProjectQ-Framework/ProjectQ/compare/v0.4.2...v0.5.0<|MERGE_RESOLUTION|>--- conflicted
+++ resolved
@@ -7,16 +7,14 @@
 
 ## [Unreleased]
 
-<<<<<<< HEAD
 ### Added
 
 -   New backend for the Azure Quantum platform
-=======
+
 ### Changed
 
 -   Support for Python 3.6 and earlier is now deprecated
 -   Moved package metadata into pyproject.toml
->>>>>>> 74442132
 
 ### Repository
 
