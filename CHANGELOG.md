--- conflicted
+++ resolved
@@ -24,11 +24,8 @@
 ### Removed
 ### Repository
 
-<<<<<<< HEAD
+-   Add configuration for CIBuildWheel in `pyproject.toml`
 -   Update `dangoslen/changelog-enforcer` GitHub action to v3
-=======
--   Add configuration for CIBuildWheel in `pyproject.toml`
->>>>>>> a2234259
 -   Update `thomaseizinger/keep-a-changelog-new-release` GiHub action to v1.3.0
 -   Update `thomaseizinger/create-pull-request` GiHub action to v1.2.2
 -   Update pre-commit hook `pre-commit/pre-commit-hooks` to v4.1.0
