--- conflicted
+++ resolved
@@ -20,40 +20,23 @@
 import numpy as np
 import pytest
 
-
 from projectq import MainEngine
-<<<<<<< HEAD
 from projectq.ops import All, FlipBits, Measure, _gates, get_inverse
-=======
-from projectq.ops import (
-    All,
-    FlipBits,
-    get_inverse,
-    SelfInverseGate,
-    BasicRotationGate,
-    ClassicalInstructionGate,
-    FastForwardingGate,
-    BasicGate,
-    Measure,
-)
+
 
 from projectq.ops import _gates
 from projectq.ops import CNOT, H, C, NOT
 from projectq.ops import RelativeCommand
->>>>>>> b8b6057a
 
 
 def test_h_gate():
     gate = _gates.HGate()
     assert gate == gate.get_inverse()
     assert str(gate) == "H"
-<<<<<<< HEAD
     assert np.array_equal(gate.matrix, 1.0 / math.sqrt(2) * np.matrix([[1, 1], [1, -1]]))
-=======
     assert np.array_equal(
         gate.matrix, 1.0 / math.sqrt(2) * np.matrix([[1, 1], [1, -1]])
     )
->>>>>>> b8b6057a
     assert isinstance(_gates.H, _gates.HGate)
 
 
@@ -110,13 +93,7 @@
 def test_t_gate():
     gate = _gates.TGate()
     assert str(gate) == "T"
-<<<<<<< HEAD
     assert np.array_equal(gate.matrix, np.matrix([[1, 0], [0, cmath.exp(1j * cmath.pi / 4)]]))
-=======
-    assert np.array_equal(
-        gate.matrix, np.matrix([[1, 0], [0, cmath.exp(1j * cmath.pi / 4)]])
-    )
->>>>>>> b8b6057a
     assert isinstance(_gates.T, _gates.TGate)
     assert isinstance(_gates.Tdag, type(get_inverse(gate)))
     assert isinstance(_gates.Tdagger, type(get_inverse(gate)))
@@ -125,13 +102,7 @@
 def test_sqrtx_gate():
     gate = _gates.SqrtXGate()
     assert str(gate) == "SqrtX"
-<<<<<<< HEAD
     assert np.array_equal(gate.matrix, np.matrix([[0.5 + 0.5j, 0.5 - 0.5j], [0.5 - 0.5j, 0.5 + 0.5j]]))
-=======
-    assert np.array_equal(
-        gate.matrix, np.matrix([[0.5 + 0.5j, 0.5 - 0.5j], [0.5 - 0.5j, 0.5 + 0.5j]])
-    )
->>>>>>> b8b6057a
     assert np.array_equal(gate.matrix * gate.matrix, np.matrix([[0j, 1], [1, 0]]))
     assert isinstance(_gates.SqrtX, _gates.SqrtXGate)
     gate1 = _gates.SqrtX
@@ -145,13 +116,7 @@
     assert gate == gate.get_inverse()
     assert str(gate) == "Swap"
     assert gate.interchangeable_qubit_indices == [[0, 1]]
-<<<<<<< HEAD
     assert np.array_equal(gate.matrix, np.matrix([[1, 0, 0, 0], [0, 0, 1, 0], [0, 1, 0, 0], [0, 0, 0, 1]]))
-=======
-    assert np.array_equal(
-        gate.matrix, np.matrix([[1, 0, 0, 0], [0, 0, 1, 0], [0, 1, 0, 0], [0, 0, 0, 1]])
-    )
->>>>>>> b8b6057a
     assert isinstance(_gates.Swap, _gates.SwapGate)
 
 
@@ -193,8 +158,6 @@
     assert np.allclose(gate.matrix, expected_matrix)
 
 
-<<<<<<< HEAD
-=======
 @pytest.mark.parametrize("angle1", [0, 0.2, 2.1, 4.1, 2 * math.pi, 4 * math.pi])
 @pytest.mark.parametrize("angle2", [4.1, 2.1, 0.2, 0, 2 * math.pi, 4 * math.pi])
 def test_rx_commutation(angle1, angle2):
@@ -208,7 +171,6 @@
     assert gate4.is_commutable(gate1)
 
 
->>>>>>> b8b6057a
 @pytest.mark.parametrize("angle", [0, 0.2, 2.1, 4.1, 2 * math.pi, 4 * math.pi])
 def test_ry(angle):
     gate = _gates.Ry(angle)
@@ -222,12 +184,6 @@
     assert np.allclose(gate.matrix, expected_matrix)
 
 
-<<<<<<< HEAD
-@pytest.mark.parametrize("angle", [0, 0.2, 2.1, 4.1, 2 * math.pi, 4 * math.pi])
-def test_rz(angle):
-    gate = _gates.Rz(angle)
-    expected_matrix = np.matrix([[cmath.exp(-0.5 * 1j * angle), 0], [0, cmath.exp(0.5 * 1j * angle)]])
-=======
 @pytest.mark.parametrize("angle1", [0, 0.2, 2.1, 4.1, 2 * math.pi, 4 * math.pi])
 @pytest.mark.parametrize("angle2", [4.1, 2.1, 0.2, 0, 2 * math.pi, 4 * math.pi])
 def test_ry_commutation(angle1, angle2):
@@ -244,13 +200,10 @@
     expected_matrix = np.matrix(
         [[cmath.exp(-0.5 * 1j * angle), 0], [0, cmath.exp(0.5 * 1j * angle)]]
     )
->>>>>>> b8b6057a
-    assert gate.matrix.shape == expected_matrix.shape
-    assert np.allclose(gate.matrix, expected_matrix)
-
-
-<<<<<<< HEAD
-=======
+    assert gate.matrix.shape == expected_matrix.shape
+    assert np.allclose(gate.matrix, expected_matrix)
+
+
 @pytest.mark.parametrize("angle1", [0, 0.2, 2.1, 4.1, 2 * math.pi, 4 * math.pi])
 @pytest.mark.parametrize("angle2", [4.1, 2.1, 0.2, 0, 2 * math.pi, 4 * math.pi])
 def test_rz_commutation(angle1, angle2):
@@ -265,7 +218,6 @@
     assert not gate1.is_commutable(gate3)
 
 
->>>>>>> b8b6057a
 @pytest.mark.parametrize("angle", [0, 0.2, 2.1, 4.1, 2 * math.pi, 4 * math.pi])
 def test_rxx(angle):
     gate = _gates.Rxx(angle)
@@ -281,8 +233,6 @@
     assert np.allclose(gate.matrix, expected_matrix)
 
 
-<<<<<<< HEAD
-=======
 @pytest.mark.parametrize("angle1", [0, 0.2, 2.1, 4.1, 2 * math.pi, 4 * math.pi])
 @pytest.mark.parametrize("angle2", [4.1, 2.1, 0.2, 0, 2 * math.pi, 4 * math.pi])
 def test_rxx_commutation(angle1, angle2):
@@ -295,7 +245,6 @@
     assert gate4.is_identity()
 
 
->>>>>>> b8b6057a
 @pytest.mark.parametrize("angle", [0, 0.2, 2.1, 4.1, 2 * math.pi, 4 * math.pi])
 def test_ryy(angle):
     gate = _gates.Ryy(angle)
@@ -311,8 +260,6 @@
     assert np.allclose(gate.matrix, expected_matrix)
 
 
-<<<<<<< HEAD
-=======
 @pytest.mark.parametrize("angle1", [0, 0.2, 2.1, 4.1, 2 * math.pi, 4 * math.pi])
 @pytest.mark.parametrize("angle2", [4.1, 2.1, 0.2, 0, 2 * math.pi, 4 * math.pi])
 def test_ryy_commutation(angle1, angle2):
@@ -325,7 +272,6 @@
     assert gate4.is_identity()
 
 
->>>>>>> b8b6057a
 @pytest.mark.parametrize("angle", [0, 0.2, 2.1, 4.1, 2 * math.pi, 4 * math.pi])
 def test_rzz(angle):
     gate = _gates.Rzz(angle)
@@ -357,13 +303,7 @@
 def test_ph(angle):
     gate = _gates.Ph(angle)
     gate2 = _gates.Ph(angle + 2 * math.pi)
-<<<<<<< HEAD
     expected_matrix = np.matrix([[cmath.exp(1j * angle), 0], [0, cmath.exp(1j * angle)]])
-=======
-    expected_matrix = np.matrix(
-        [[cmath.exp(1j * angle), 0], [0, cmath.exp(1j * angle)]]
-    )
->>>>>>> b8b6057a
     assert gate.matrix.shape == expected_matrix.shape
     assert np.allclose(gate.matrix, expected_matrix)
     assert gate2.matrix.shape == expected_matrix.shape
@@ -454,18 +394,18 @@
 
 
 flip_bits_testdata = [
-    ([0, 1, 0, 1], "0101"),
-    ([1, 0, 1, 0], "1010"),
-    ([False, True, False, True], "0101"),
-    ("0101", "0101"),
-    ("1111", "1111"),
-    ("0000", "0000"),
-    (8, "0001"),
-    (11, "1101"),
-    (1, "1000"),
-    (-1, "1111"),
-    (-2, "0111"),
-    (-3, "1011"),
+    ([0, 1, 0, 1], '0101'),
+    ([1, 0, 1, 0], '1010'),
+    ([False, True, False, True], '0101'),
+    ('0101', '0101'),
+    ('1111', '1111'),
+    ('0000', '0000'),
+    (8, '0001'),
+    (11, '1101'),
+    (1, '1000'),
+    (-1, '1111'),
+    (-2, '0111'),
+    (-3, '1011'),
 ]
 
 
@@ -483,7 +423,6 @@
     eng = MainEngine()
     qubits = eng.allocate_qureg(4)
     eng.flush()
-<<<<<<< HEAD
     assert pytest.approx(eng.backend.get_probability('0000', qubits)) == 1.0
     FlipBits([0, 1, 1, 0]) | qubits
     eng.flush()
@@ -506,28 +445,4 @@
     FlipBits(2) | [qubits[0]] + [qubits[1], qubits[2]]
     eng.flush()
     assert pytest.approx(eng.backend.get_probability('0010', qubits)) == 1.0
-=======
-    assert pytest.approx(eng.backend.get_probability("0000", qubits)) == 1.0
-    FlipBits([0, 1, 1, 0]) | qubits
-    eng.flush()
-    assert pytest.approx(eng.backend.get_probability("0110", qubits)) == 1.0
-    FlipBits([1]) | qubits[0]
-    eng.flush()
-    assert pytest.approx(eng.backend.get_probability("1110", qubits)) == 1.0
-    FlipBits([1]) | (qubits[0],)
-    eng.flush()
-    assert pytest.approx(eng.backend.get_probability("0110", qubits)) == 1.0
-    FlipBits([1, 1]) | [qubits[0], qubits[1]]
-    eng.flush()
-    assert pytest.approx(eng.backend.get_probability("1010", qubits)) == 1.0
-    FlipBits(-1) | qubits
-    eng.flush()
-    assert pytest.approx(eng.backend.get_probability("0101", qubits)) == 1.0
-    FlipBits(-4) | [qubits[0], qubits[1], qubits[2], qubits[3]]
-    eng.flush()
-    assert pytest.approx(eng.backend.get_probability("0110", qubits)) == 1.0
-    FlipBits(2) | [qubits[0]] + [qubits[1], qubits[2]]
-    eng.flush()
-    assert pytest.approx(eng.backend.get_probability("0010", qubits)) == 1.0
->>>>>>> b8b6057a
     All(Measure) | qubits