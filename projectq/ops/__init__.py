#   Copyright 2017 ProjectQ-Framework (www.projectq.ch)
#
#   Licensed under the Apache License, Version 2.0 (the "License");
#   you may not use this file except in compliance with the License.
#   You may obtain a copy of the License at
#
#       http://www.apache.org/licenses/LICENSE-2.0
#
#   Unless required by applicable law or agreed to in writing, software
#   distributed under the License is distributed on an "AS IS" BASIS,
#   WITHOUT WARRANTIES OR CONDITIONS OF ANY KIND, either express or implied.
#   See the License for the specific language governing permissions and
#   limitations under the License.

from ._basics import (NotMergeable,
                      NotInvertible,
                      BasicGate,
                      MatrixGate,
                      SelfInverseGate,
                      BasicRotationGate,
                      ClassicalInstructionGate,
                      FastForwardingGate,
                      BasicMathGate,
                      BasicPhaseGate)
from ._command import apply_command, Command
from ._metagates import (DaggeredGate,
                         get_inverse,
                         ControlledGate,
                         C,
                         Tensor,
                         All)
from ._gates import *
from ._qftgate import QFT, QFTGate
from ._qubit_operator import QubitOperator
from ._shortcuts import *
from ._time_evolution import TimeEvolution
<<<<<<< HEAD
from ._uniformly_controlled_gate import UniformlyControlledGate
from ._diagonal_gate import DiagonalGate
from ._isometry import Isometry
=======
from ._uniformly_controlled_rotation import (UniformlyControlledRy,
                                             UniformlyControlledRz)
from ._state_prep import StatePreparation
>>>>>>> 6db7038a
<|MERGE_RESOLUTION|>--- conflicted
+++ resolved
@@ -34,12 +34,9 @@
 from ._qubit_operator import QubitOperator
 from ._shortcuts import *
 from ._time_evolution import TimeEvolution
-<<<<<<< HEAD
 from ._uniformly_controlled_gate import UniformlyControlledGate
 from ._diagonal_gate import DiagonalGate
 from ._isometry import Isometry
-=======
 from ._uniformly_controlled_rotation import (UniformlyControlledRy,
                                              UniformlyControlledRz)
-from ._state_prep import StatePreparation
->>>>>>> 6db7038a
+from ._state_prep import StatePreparation