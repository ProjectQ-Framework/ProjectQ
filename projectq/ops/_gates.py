--- conflicted
+++ resolved
@@ -271,16 +271,10 @@
 
     def __or__(self, qubits):
         """ 
-<<<<<<< HEAD
-        Previously (ProjectQ <= v0.3.6) All(Measure) was equal to Measure
-        But we will change it to Measure being strictly a single qubit gate in
-        the coming releases.
-=======
         Previously (ProjectQ <= v0.3.6) MeasureGate/Measure was allowed to be
         applied to any number of quantum registers. Now the MeasureGate/Measure
         is strictly a single qubit gate. In the coming releases the backward
         compatibility will be removed!
->>>>>>> 4a700fcc
         """
         num_qubits = 0
         for qureg in self.make_tuple_of_qureg(qubits):
