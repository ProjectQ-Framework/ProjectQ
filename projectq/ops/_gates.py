# -*- coding: utf-8 -*-
#   Copyright 2017 ProjectQ-Framework (www.projectq.ch)
#
#   Licensed under the Apache License, Version 2.0 (the "License");
#   you may not use this file except in compliance with the License.
#   You may obtain a copy of the License at
#
#       http://www.apache.org/licenses/LICENSE-2.0
#
#   Unless required by applicable law or agreed to in writing, software
#   distributed under the License is distributed on an "AS IS" BASIS,
#   WITHOUT WARRANTIES OR CONDITIONS OF ANY KIND, either express or implied.
#   See the License for the specific language governing permissions and
#   limitations under the License.
"""
Definition of the basic set of quantum gates.

Contains definitions of standard gates such as
* Hadamard (H)
* Pauli-X (X / NOT)
* Pauli-Y (Y)
* Pauli-Z (Z)
* S and its inverse (S / Sdagger)
* T and its inverse (T / Tdagger)
* SqrtX gate (SqrtX)
* Swap gate (Swap)
* SqrtSwap gate (SqrtSwap)
* Entangle (Entangle)
* Phase gate (Ph)
* Rotation-X (Rx)
* Rotation-Y (Ry)
* Rotation-Z (Rz)
* Rotation-XX on two qubits (Rxx)
* Rotation-YY on two qubits (Ryy)
* Rotation-ZZ on two qubits (Rzz)
* Phase-shift (R)
* Measurement (Measure)

and meta gates, i.e.,
* Allocate / Deallocate qubits
* Flush gate (end of circuit)
* Barrier
* FlipBits
"""

import cmath
import math

import numpy as np

<<<<<<< HEAD
from ._basics import (
    BasicGate,
    BasicPhaseGate,
    BasicRotationGate,
    ClassicalInstructionGate,
    FastForwardingGate,
    SelfInverseGate,
)
from ._command import apply_command
from ._metagates import get_inverse
=======
from projectq.ops import get_inverse
from ._basics import (BasicGate,
                      MatrixGate,
                      SelfInverseGate,
                      BasicRotationGate,
                      BasicPhaseGate,
                      ClassicalInstructionGate,
                      FastForwardingGate,
                      BasicMathGate)
from ._metagates import C
from ._command import apply_command
from ._command import Command
from ._relative_command import RelativeCommand
from projectq.types import BasicQubit
>>>>>>> b8b6057a


class HGate(SelfInverseGate):
    """Hadamard gate class."""

    def __str__(self):
        """Return a string representation of the object."""
        return "H"

    @property
    def matrix(self):
        """Access to the matrix property of this gate."""
        return 1.0 / cmath.sqrt(2.0) * np.matrix([[1, 1], [1, -1]])


#: Shortcut (instance of) :class:`projectq.ops.HGate`
H = HGate()


class XGate(SelfInverseGate):
<<<<<<< HEAD
    """Pauli-X gate class."""
=======
    """ Pauli-X gate class """
>>>>>>> b8b6057a

    def __str__(self):
        """Return a string representation of the object."""
        return "X"

    @property
    def matrix(self):
        """Access to the matrix property of this gate."""
        return np.matrix([[0, 1], [1, 0]])

<<<<<<< HEAD
=======
    def get_commutable_circuit_list(self, n=0):
        """ Sets _commutable_circuit_list for C(NOT, n) where
        n is the number of controls 
        
        Args: 
            n (int): The number of controls on this gate. """
        if (n == 1):
            # i.e. this is a CNOT gate (one control)
            # We define the qubit with the NOT as qb0, the qubit with 
            # the control as qb1, then all next qbs are labelled 2,3 etc.
            return [[RelativeCommand(H,(0,)), RelativeCommand(C(NOT),(2,), relative_ctrl_idcs=(0,)), RelativeCommand(H,(0,))]]
        else:
            return [] # don't change _commutable_circuit_list
>>>>>>> b8b6057a

#: Shortcut (instance of) :class:`projectq.ops.XGate`
X = NOT = XGate()

class YGate(SelfInverseGate):
<<<<<<< HEAD
    """Pauli-Y gate class."""
=======
    """ Pauli-Y gate class """
>>>>>>> b8b6057a

    def __str__(self):
        """Return a string representation of the object."""
        return "Y"

    @property
    def matrix(self):
        """Access to the matrix property of this gate."""
        return np.matrix([[0, -1j], [1j, 0]])


#: Shortcut (instance of) :class:`projectq.ops.YGate`
Y = YGate()


class ZGate(SelfInverseGate):
    """Pauli-Z gate class."""

    def __str__(self):
        """Return a string representation of the object."""
        return "Z"

    @property
    def matrix(self):
        """Access to the matrix property of this gate."""
        return np.matrix([[1, 0], [0, -1]])


#: Shortcut (instance of) :class:`projectq.ops.ZGate`
Z = ZGate()


class SGate(BasicGate):
    """S gate class."""

    @property
    def matrix(self):
        """Access to the matrix property of this gate."""
        return np.matrix([[1, 0], [0, 1j]])

    def __str__(self):
        """Return a string representation of the object."""
        return "S"


#: Shortcut (instance of) :class:`projectq.ops.SGate`
S = SGate()
#: Inverse (and shortcut) of :class:`projectq.ops.SGate`
Sdag = Sdagger = get_inverse(S)

class TGate(BasicGate):
    """T gate class."""

    @property
    def matrix(self):
        """Access to the matrix property of this gate."""
        return np.matrix([[1, 0], [0, cmath.exp(1j * cmath.pi / 4)]])

    def __str__(self):
        """Return a string representation of the object."""
        return "T"


#: Shortcut (instance of) :class:`projectq.ops.TGate`
T = TGate()
#: Inverse (and shortcut) of :class:`projectq.ops.TGate`
Tdag = Tdagger = get_inverse(T)


class SqrtXGate(BasicGate):
<<<<<<< HEAD
    """Square-root X gate class."""
=======
    """ Square-root X gate class """
>>>>>>> b8b6057a

    @property
    def matrix(self):
        """Access to the matrix property of this gate."""
        return 0.5 * np.matrix([[1 + 1j, 1 - 1j], [1 - 1j, 1 + 1j]])

    def tex_str(self):  # pylint: disable=no-self-use
        """Return the Latex string representation of a SqrtXGate."""
        return r'$\sqrt{X}$'

    def __str__(self):
        """Return a string representation of the object."""
        return "SqrtX"


#: Shortcut (instance of) :class:`projectq.ops.SqrtXGate`
SqrtX = SqrtXGate()


class SwapGate(SelfInverseGate):
    """Swap gate class (swaps 2 qubits)."""

    def __init__(self):
        """Initialize a Swap gate."""
        super().__init__()
        self.interchangeable_qubit_indices = [[0, 1]]

    def __str__(self):
        """Return a string representation of the object."""
        return "Swap"

    @property
    def matrix(self):
        """Access to the matrix property of this gate."""
        # fmt: off
        return np.matrix([[1, 0, 0, 0],
                          [0, 0, 1, 0],
                          [0, 1, 0, 0],
                          [0, 0, 0, 1]])
        # fmt: on


#: Shortcut (instance of) :class:`projectq.ops.SwapGate`
Swap = SwapGate()


class SqrtSwapGate(BasicGate):
    """Square-root Swap gate class."""

    def __init__(self):
        """Initialize a SqrtSwap gate."""
        super().__init__()
        self.interchangeable_qubit_indices = [[0, 1]]

    def __str__(self):
        """Return a string representation of the object."""
        return "SqrtSwap"

    @property
    def matrix(self):
        """Access to the matrix property of this gate."""
        return np.matrix(
            [
                [1, 0, 0, 0],
                [0, 0.5 + 0.5j, 0.5 - 0.5j, 0],
                [0, 0.5 - 0.5j, 0.5 + 0.5j, 0],
                [0, 0, 0, 1],
            ]
        )


#: Shortcut (instance of) :class:`projectq.ops.SqrtSwapGate`
SqrtSwap = SqrtSwapGate()


class EntangleGate(BasicGate):
    """
    Entangle gate class.

    (Hadamard on first qubit, followed by CNOTs applied to all other qubits).
    """

    def __str__(self):
        """Return a string representation of the object."""
        return "Entangle"


#: Shortcut (instance of) :class:`projectq.ops.EntangleGate`
Entangle = EntangleGate()


class Ph(BasicPhaseGate):
<<<<<<< HEAD
    """Phase gate (global phase)."""
=======
    """ Phase gate (global phase) """
>>>>>>> b8b6057a

    @property
    def matrix(self):
        """Access to the matrix property of this gate."""
        return np.matrix([[cmath.exp(1j * self.angle), 0], [0, cmath.exp(1j * self.angle)]])


class Rx(BasicRotationGate):
<<<<<<< HEAD
    """RotationX gate class."""
=======
    """ RotationX gate class """
>>>>>>> b8b6057a

    @property
    def matrix(self):
        """Access to the matrix property of this gate."""
        return np.matrix(
            [
                [math.cos(0.5 * self.angle), -1j * math.sin(0.5 * self.angle)],
                [-1j * math.sin(0.5 * self.angle), math.cos(0.5 * self.angle)],
            ]
        )


class Ry(BasicRotationGate):
<<<<<<< HEAD
    """RotationY gate class."""
=======
    """ RotationY gate class """
>>>>>>> b8b6057a

    @property
    def matrix(self):
        """Access to the matrix property of this gate."""
        return np.matrix(
            [
                [math.cos(0.5 * self.angle), -math.sin(0.5 * self.angle)],
                [math.sin(0.5 * self.angle), math.cos(0.5 * self.angle)],
            ]
        )


class Rz(BasicRotationGate):
<<<<<<< HEAD
    """RotationZ gate class."""

=======
    """ RotationZ gate class """

    def get_commutable_circuit_list(self, n=0):
        """ Sets _commutable_circuit_list for C(NOT, n) where
        n is the number of controls 
        
        Args: 
            n (int): The number of controls on this gate. """
        
        return [[RelativeCommand(H,(0,)), RelativeCommand(C(NOT),(0,), relative_ctrl_idcs=(1,)), RelativeCommand(H,(0,))],]
        
>>>>>>> b8b6057a
    @property
    def matrix(self):
        """Access to the matrix property of this gate."""
        return np.matrix(
            [
                [cmath.exp(-0.5 * 1j * self.angle), 0],
                [0, cmath.exp(0.5 * 1j * self.angle)],
            ]
        )


class Rxx(BasicRotationGate):
<<<<<<< HEAD
    """RotationXX gate class."""

=======
    """ RotationXX gate class """

    def __init__(self, angle):
        BasicRotationGate.__init__(self, angle)
        self.interchangeable_qubit_indices = [[0, 1]]
        
>>>>>>> b8b6057a
    @property
    def matrix(self):
        """Access to the matrix property of this gate."""
        return np.matrix(
            [
                [cmath.cos(0.5 * self.angle), 0, 0, -1j * cmath.sin(0.5 * self.angle)],
                [0, cmath.cos(0.5 * self.angle), -1j * cmath.sin(0.5 * self.angle), 0],
                [0, -1j * cmath.sin(0.5 * self.angle), cmath.cos(0.5 * self.angle), 0],
                [-1j * cmath.sin(0.5 * self.angle), 0, 0, cmath.cos(0.5 * self.angle)],
            ]
        )


class Ryy(BasicRotationGate):
<<<<<<< HEAD
    """RotationYY gate class."""
=======
    """ RotationYY gate class """

    def __init__(self, angle):
        BasicRotationGate.__init__(self, angle)
        self.interchangeable_qubit_indices = [[0, 1]]
>>>>>>> b8b6057a

    @property
    def matrix(self):
        """Access to the matrix property of this gate."""
        return np.matrix(
            [
                [cmath.cos(0.5 * self.angle), 0, 0, 1j * cmath.sin(0.5 * self.angle)],
                [0, cmath.cos(0.5 * self.angle), -1j * cmath.sin(0.5 * self.angle), 0],
                [0, -1j * cmath.sin(0.5 * self.angle), cmath.cos(0.5 * self.angle), 0],
                [1j * cmath.sin(0.5 * self.angle), 0, 0, cmath.cos(0.5 * self.angle)],
            ]
        )


class Rzz(BasicRotationGate):
<<<<<<< HEAD
    """RotationZZ gate class."""

=======
    """ RotationZZ gate class """

    def __init__(self, angle):
        BasicRotationGate.__init__(self, angle)
        self.interchangeable_qubit_indices = [[0, 1]]
        
>>>>>>> b8b6057a
    @property
    def matrix(self):
        """Access to the matrix property of this gate."""
        return np.matrix(
            [
                [cmath.exp(-0.5 * 1j * self.angle), 0, 0, 0],
                [0, cmath.exp(0.5 * 1j * self.angle), 0, 0],
                [0, 0, cmath.exp(0.5 * 1j * self.angle), 0],
                [0, 0, 0, cmath.exp(-0.5 * 1j * self.angle)],
            ]
        )


class R(BasicPhaseGate):
<<<<<<< HEAD
    """Phase-shift gate (equivalent to Rz up to a global phase)."""
=======
    """ Phase-shift gate (equivalent to Rz up to a global phase) """
    
    def get_commutable_circuit_list(self, n=0):
        """ Sets _commutable_circuit_list for C(NOT, n) where
        n is the number of controls 
        
        Args: 
            n (int): The number of controls on this gate. """
        return [[RelativeCommand(H,(0,)), RelativeCommand(C(NOT),(0,), relative_ctrl_idcs=(1,)), RelativeCommand(H,(0,))],]
>>>>>>> b8b6057a

    @property
    def matrix(self):
        """Access to the matrix property of this gate."""
        return np.matrix([[1, 0], [0, cmath.exp(1j * self.angle)]])


class FlushGate(FastForwardingGate):
    """
    Flush gate (denotes the end of the circuit).

    Note:
<<<<<<< HEAD
        All compiler engines (cengines) which cache/buffer gates are obligated to flush and send all gates to the next
        compiler engine (followed by the flush command).
=======
        All compiler engines (cengines) with cache/buffer gates are obligated
        to flush and send all gates to the next compiler engine (followed by
        the flush command).
>>>>>>> b8b6057a

    Note:
        This gate is sent when calling

        .. code-block:: python

            eng.flush()

        on the MainEngine `eng`.
    """

    def __str__(self):
        """Return a string representation of the object."""
        return ""


class MeasureGate(FastForwardingGate):
    """Measurement gate class (for single qubits)."""

    def __str__(self):
        """Return a string representation of the object."""
        return "Measure"

    def __or__(self, qubits):
        """
        Operator| overload which enables the syntax Gate | qubits.

        Previously (ProjectQ <= v0.3.6) MeasureGate/Measure was allowed to be applied to any number of quantum
        registers. Now the MeasureGate/Measure is strictly a single qubit gate.

        Raises:
            RuntimeError: Since ProjectQ v0.6.0 if the gate is applied to multiple qubits.
        """
        num_qubits = 0
        for qureg in self.make_tuple_of_qureg(qubits):
            for qubit in qureg:
                num_qubits += 1
                cmd = self.generate_command(([qubit],))
                apply_command(cmd)
        if num_qubits > 1:  # pragma: no cover
            raise RuntimeError('Measure is a single qubit gate. Use All(Measure) | qureg instead')


#: Shortcut (instance of) :class:`projectq.ops.MeasureGate`
Measure = MeasureGate()


class AllocateQubitGate(ClassicalInstructionGate):
    """Qubit allocation gate class."""

    def __str__(self):
        """Return a string representation of the object."""
        return "Allocate"

    def get_inverse(self):
        """Return the inverse of this gate."""
        return DeallocateQubitGate()


#: Shortcut (instance of) :class:`projectq.ops.AllocateQubitGate`
Allocate = AllocateQubitGate()


class DeallocateQubitGate(FastForwardingGate):
    """Qubit deallocation gate class."""

    def __str__(self):
        """Return a string representation of the object."""
        return "Deallocate"

    def get_inverse(self):
        """Return the inverse of this gate."""
        return Allocate


#: Shortcut (instance of) :class:`projectq.ops.DeallocateQubitGate`
Deallocate = DeallocateQubitGate()


class AllocateDirtyQubitGate(ClassicalInstructionGate):
    """Dirty qubit allocation gate class."""

    def __str__(self):
        """Return a string representation of the object."""
        return "AllocateDirty"

    def get_inverse(self):
        """Return the inverse of this gate."""
        return Deallocate


#: Shortcut (instance of) :class:`projectq.ops.AllocateDirtyQubitGate`
AllocateDirty = AllocateDirtyQubitGate()


class BarrierGate(BasicGate):
    """Barrier gate class."""

    def __str__(self):
        """Return a string representation of the object."""
        return "Barrier"

    def get_inverse(self):
        """Return the inverse of this gate."""
        return Barrier


#: Shortcut (instance of) :class:`projectq.ops.BarrierGate`
Barrier = BarrierGate()


class FlipBits(SelfInverseGate):
    """Gate for flipping qubits by means of XGates."""

    def __init__(self, bits_to_flip):
        """
        Initialize a FlipBits gate.

        Example:
            .. code-block:: python

                qureg = eng.allocate_qureg(2)
                FlipBits([0, 1]) | qureg

        Args:
            bits_to_flip(list[int]|list[bool]|str|int): int or array of 0/1, True/False, or string of 0/1 identifying
               the qubits to flip.  In case of int, the bits to flip are determined from the binary digits, with the
               least significant bit corresponding to qureg[0]. If bits_to_flip is negative, exactly all qubits which
               would not be flipped for the input -bits_to_flip-1 are flipped, i.e., bits_to_flip=-1 flips all qubits.
        """
        super().__init__()
        if isinstance(bits_to_flip, int):
            self.bits_to_flip = bits_to_flip
        else:
            self.bits_to_flip = 0
            for i in reversed(list(bits_to_flip)):
                bit = 0b1 if i == '1' or i == 1 or i is True else 0b0
                self.bits_to_flip = (self.bits_to_flip << 1) | bit

    def __str__(self):
        """Return a string representation of the object."""
        return "FlipBits(" + str(self.bits_to_flip) + ")"

    def __or__(self, qubits):
        """Operator| overload which enables the syntax Gate | qubits."""
        quregs_tuple = self.make_tuple_of_qureg(qubits)
        if len(quregs_tuple) > 1:
            raise ValueError(
                self.__str__() + ' can only be applied to qubits,'
                'quregs, arrays of qubits, and tuples with one'
                'individual qubit'
            )
        for qureg in quregs_tuple:
            for i, qubit in enumerate(qureg):
                if (self.bits_to_flip >> i) & 1:
                    XGate() | qubit

    def __eq__(self, other):
        """Equal operator."""
        if isinstance(other, self.__class__):
            return self.bits_to_flip == other.bits_to_flip
        return False

    def __hash__(self):
<<<<<<< HEAD
        """Compute the hash of the object."""
        return hash(self.__str__())
=======
        return hash(self.__str__())

# ==============================================================================
# Define commutation relations

def set_commutation_relations(commuting_gates):
    for klass in commuting_gates:
        klass._commutable_gates.update(commuting_gates)
        klass._commutable_gates.discard(klass)

set_commutation_relations([XGate, SqrtXGate, Rx, Rxx, Ph])
set_commutation_relations([YGate, Ry, Ryy, Ph])
set_commutation_relations([ZGate, SGate, TGate, Rz, Rzz, Ph, R])

for klass in [HGate, EntangleGate, SwapGate]:
    set_commutation_relations([klass, Ph])
>>>>>>> b8b6057a
<|MERGE_RESOLUTION|>--- conflicted
+++ resolved
@@ -48,7 +48,7 @@
 
 import numpy as np
 
-<<<<<<< HEAD
+from ._metagates import C
 from ._basics import (
     BasicGate,
     BasicPhaseGate,
@@ -59,22 +59,7 @@
 )
 from ._command import apply_command
 from ._metagates import get_inverse
-=======
-from projectq.ops import get_inverse
-from ._basics import (BasicGate,
-                      MatrixGate,
-                      SelfInverseGate,
-                      BasicRotationGate,
-                      BasicPhaseGate,
-                      ClassicalInstructionGate,
-                      FastForwardingGate,
-                      BasicMathGate)
-from ._metagates import C
-from ._command import apply_command
-from ._command import Command
 from ._relative_command import RelativeCommand
-from projectq.types import BasicQubit
->>>>>>> b8b6057a
 
 
 class HGate(SelfInverseGate):
@@ -95,11 +80,7 @@
 
 
 class XGate(SelfInverseGate):
-<<<<<<< HEAD
     """Pauli-X gate class."""
-=======
-    """ Pauli-X gate class """
->>>>>>> b8b6057a
 
     def __str__(self):
         """Return a string representation of the object."""
@@ -110,32 +91,26 @@
         """Access to the matrix property of this gate."""
         return np.matrix([[0, 1], [1, 0]])
 
-<<<<<<< HEAD
-=======
     def get_commutable_circuit_list(self, n=0):
         """ Sets _commutable_circuit_list for C(NOT, n) where
-        n is the number of controls 
-        
-        Args: 
+        n is the number of controls
+
+        Args:
             n (int): The number of controls on this gate. """
         if (n == 1):
             # i.e. this is a CNOT gate (one control)
-            # We define the qubit with the NOT as qb0, the qubit with 
+            # We define the qubit with the NOT as qb0, the qubit with
             # the control as qb1, then all next qbs are labelled 2,3 etc.
             return [[RelativeCommand(H,(0,)), RelativeCommand(C(NOT),(2,), relative_ctrl_idcs=(0,)), RelativeCommand(H,(0,))]]
         else:
             return [] # don't change _commutable_circuit_list
->>>>>>> b8b6057a
 
 #: Shortcut (instance of) :class:`projectq.ops.XGate`
 X = NOT = XGate()
 
+
 class YGate(SelfInverseGate):
-<<<<<<< HEAD
     """Pauli-Y gate class."""
-=======
-    """ Pauli-Y gate class """
->>>>>>> b8b6057a
 
     def __str__(self):
         """Return a string representation of the object."""
@@ -206,11 +181,7 @@
 
 
 class SqrtXGate(BasicGate):
-<<<<<<< HEAD
     """Square-root X gate class."""
-=======
-    """ Square-root X gate class """
->>>>>>> b8b6057a
 
     @property
     def matrix(self):
@@ -303,11 +274,7 @@
 
 
 class Ph(BasicPhaseGate):
-<<<<<<< HEAD
     """Phase gate (global phase)."""
-=======
-    """ Phase gate (global phase) """
->>>>>>> b8b6057a
 
     @property
     def matrix(self):
@@ -316,11 +283,7 @@
 
 
 class Rx(BasicRotationGate):
-<<<<<<< HEAD
     """RotationX gate class."""
-=======
-    """ RotationX gate class """
->>>>>>> b8b6057a
 
     @property
     def matrix(self):
@@ -334,11 +297,7 @@
 
 
 class Ry(BasicRotationGate):
-<<<<<<< HEAD
     """RotationY gate class."""
-=======
-    """ RotationY gate class """
->>>>>>> b8b6057a
 
     @property
     def matrix(self):
@@ -352,22 +311,17 @@
 
 
 class Rz(BasicRotationGate):
-<<<<<<< HEAD
-    """RotationZ gate class."""
-
-=======
-    """ RotationZ gate class """
+    """ RotationZ gate class."""
 
     def get_commutable_circuit_list(self, n=0):
         """ Sets _commutable_circuit_list for C(NOT, n) where
-        n is the number of controls 
-        
-        Args: 
+        n is the number of controls
+
+        Args:
             n (int): The number of controls on this gate. """
-        
+
         return [[RelativeCommand(H,(0,)), RelativeCommand(C(NOT),(0,), relative_ctrl_idcs=(1,)), RelativeCommand(H,(0,))],]
-        
->>>>>>> b8b6057a
+
     @property
     def matrix(self):
         """Access to the matrix property of this gate."""
@@ -380,17 +334,12 @@
 
 
 class Rxx(BasicRotationGate):
-<<<<<<< HEAD
-    """RotationXX gate class."""
-
-=======
-    """ RotationXX gate class """
+    """ RotationXX gate class."""
 
     def __init__(self, angle):
         BasicRotationGate.__init__(self, angle)
         self.interchangeable_qubit_indices = [[0, 1]]
-        
->>>>>>> b8b6057a
+
     @property
     def matrix(self):
         """Access to the matrix property of this gate."""
@@ -405,15 +354,11 @@
 
 
 class Ryy(BasicRotationGate):
-<<<<<<< HEAD
-    """RotationYY gate class."""
-=======
-    """ RotationYY gate class """
+    """ RotationYY gate class."""
 
     def __init__(self, angle):
         BasicRotationGate.__init__(self, angle)
         self.interchangeable_qubit_indices = [[0, 1]]
->>>>>>> b8b6057a
 
     @property
     def matrix(self):
@@ -429,17 +374,12 @@
 
 
 class Rzz(BasicRotationGate):
-<<<<<<< HEAD
-    """RotationZZ gate class."""
-
-=======
-    """ RotationZZ gate class """
+    """ RotationZZ gate class."""
 
     def __init__(self, angle):
         BasicRotationGate.__init__(self, angle)
         self.interchangeable_qubit_indices = [[0, 1]]
-        
->>>>>>> b8b6057a
+
     @property
     def matrix(self):
         """Access to the matrix property of this gate."""
@@ -454,19 +394,15 @@
 
 
 class R(BasicPhaseGate):
-<<<<<<< HEAD
-    """Phase-shift gate (equivalent to Rz up to a global phase)."""
-=======
     """ Phase-shift gate (equivalent to Rz up to a global phase) """
-    
+
     def get_commutable_circuit_list(self, n=0):
         """ Sets _commutable_circuit_list for C(NOT, n) where
-        n is the number of controls 
-        
-        Args: 
+        n is the number of controls
+
+        Args:
             n (int): The number of controls on this gate. """
         return [[RelativeCommand(H,(0,)), RelativeCommand(C(NOT),(0,), relative_ctrl_idcs=(1,)), RelativeCommand(H,(0,))],]
->>>>>>> b8b6057a
 
     @property
     def matrix(self):
@@ -479,14 +415,8 @@
     Flush gate (denotes the end of the circuit).
 
     Note:
-<<<<<<< HEAD
         All compiler engines (cengines) which cache/buffer gates are obligated to flush and send all gates to the next
         compiler engine (followed by the flush command).
-=======
-        All compiler engines (cengines) with cache/buffer gates are obligated
-        to flush and send all gates to the next compiler engine (followed by
-        the flush command).
->>>>>>> b8b6057a
 
     Note:
         This gate is sent when calling
@@ -651,13 +581,9 @@
         return False
 
     def __hash__(self):
-<<<<<<< HEAD
         """Compute the hash of the object."""
         return hash(self.__str__())
-=======
-        return hash(self.__str__())
-
-# ==============================================================================
+
 # Define commutation relations
 
 def set_commutation_relations(commuting_gates):
@@ -670,5 +596,4 @@
 set_commutation_relations([ZGate, SGate, TGate, Rz, Rzz, Ph, R])
 
 for klass in [HGate, EntangleGate, SwapGate]:
-    set_commutation_relations([klass, Ph])
->>>>>>> b8b6057a
+    set_commutation_relations([klass, Ph])