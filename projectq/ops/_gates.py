#   Copyright 2017 ProjectQ-Framework (www.projectq.ch)
#
#   Licensed under the Apache License, Version 2.0 (the "License");
#   you may not use this file except in compliance with the License.
#   You may obtain a copy of the License at
#
#       http://www.apache.org/licenses/LICENSE-2.0
#
#   Unless required by applicable law or agreed to in writing, software
#   distributed under the License is distributed on an "AS IS" BASIS,
#   WITHOUT WARRANTIES OR CONDITIONS OF ANY KIND, either express or implied.
#   See the License for the specific language governing permissions and
#   limitations under the License.

"""
Contains definitions of standard gates such as
* Hadamard (H)
* Pauli-X (X / NOT)
* Pauli-Z (Z)
* T and its inverse (T / Tdagger)
* Swap gate (Swap)
* Phase gate (Ph)
* Rotation-Z (Rz)
* Phase-shift (R)
* Measurement (Measure)

and meta gates, i.e.,
* Allocate / Deallocate qubits
* Flush gate (end of circuit)
"""

import math
import cmath
import warnings

import numpy as np

from projectq.ops import get_inverse
from ._basics import (BasicGate,
                      SelfInverseGate,
                      BasicRotationGate,
                      BasicPhaseGate,
                      ClassicalInstructionGate,
                      FastForwardingGate,
                      BasicMathGate)
from ._command import apply_command
from projectq.types import BasicQubit


class HGate(SelfInverseGate):
    """ Hadamard gate class """
    def __str__(self):
        return "H"

    @property
    def matrix(self):
        return 1. / cmath.sqrt(2.) * np.matrix([[1, 1], [1, -1]])

#: Shortcut (instance of) :class:`projectq.ops.HGate`
H = HGate()


class XGate(SelfInverseGate):
    """ Pauli-X gate class """
    def __str__(self):
        return "X"

    @property
    def matrix(self):
        return np.matrix([[0, 1], [1, 0]])

#: Shortcut (instance of) :class:`projectq.ops.XGate`
X = NOT = XGate()


class YGate(SelfInverseGate):
    """ Pauli-Y gate class """
    def __str__(self):
        return "Y"

    @property
    def matrix(self):
        return np.matrix([[0, -1j], [1j, 0]])

#: Shortcut (instance of) :class:`projectq.ops.YGate`
Y = YGate()


class ZGate(SelfInverseGate):
    """ Pauli-Z gate class """
    def __str__(self):
        return "Z"

    @property
    def matrix(self):
        return np.matrix([[1, 0], [0, -1]])

#: Shortcut (instance of) :class:`projectq.ops.ZGate`
Z = ZGate()


class SGate(BasicGate):
    """ S gate class """
    @property
    def matrix(self):
        return np.matrix([[1, 0], [0, 1j]])

    def __str__(self):
        return "S"

#: Shortcut (instance of) :class:`projectq.ops.SGate`
S = SGate()
#: Shortcut (instance of) :class:`projectq.ops.SGate`
Sdag = Sdagger = get_inverse(S)


class TGate(BasicGate):
    """ T gate class """
    @property
    def matrix(self):
        return np.matrix([[1, 0], [0, cmath.exp(1j * cmath.pi / 4)]])

    def __str__(self):
        return "T"

#: Shortcut (instance of) :class:`projectq.ops.TGate`
T = TGate()
#: Shortcut (instance of) :class:`projectq.ops.TGate`
Tdag = Tdagger = get_inverse(T)


class SqrtXGate(BasicGate):
    """ Square-root X gate class """
    @property
    def matrix(self):
        return 0.5 * np.matrix([[1+1j, 1-1j], [1-1j, 1+1j]])

    def tex_str(self):
        return r'$\sqrt{X}$'

    def __str__(self):
        return "SqrtX"

#: Shortcut (instance of) :class:`projectq.ops.SqrtXGate`
SqrtX = SqrtXGate()


class SwapGate(SelfInverseGate, BasicMathGate):
    """ Swap gate class (swaps 2 qubits) """
    def __init__(self):
        BasicMathGate.__init__(self, lambda x, y: (y, x))
        SelfInverseGate.__init__(self)
        self.interchangeable_qubit_indices = [[0, 1]]

    def __str__(self):
        return "Swap"

    @property
    def matrix(self):
        return np.matrix([[1, 0, 0, 0],
                          [0, 0, 1, 0],
                          [0, 1, 0, 0],
                          [0, 0, 0, 1]])

#: Shortcut (instance of) :class:`projectq.ops.SwapGate`
Swap = SwapGate()


class SqrtSwapGate(BasicGate):
    """ Square-root Swap gate class """
    def __init__(self):
        BasicGate.__init__(self)
        self.interchangeable_qubit_indices = [[0, 1]]

    def __str__(self):
        return "SqrtSwap"

    @property
    def matrix(self):
        return np.matrix([[1, 0, 0, 0],
                          [0, 0.5+0.5j, 0.5-0.5j, 0],
                          [0, 0.5-0.5j, 0.5+0.5j, 0],
                          [0, 0, 0, 1]])

#: Shortcut (instance of) :class:`projectq.ops.SqrtSwapGate`
SqrtSwap = SqrtSwapGate()


class EntangleGate(BasicGate):
    """
    Entangle gate (Hadamard on first qubit, followed by CNOTs applied to all
    other qubits).
    """
    def __str__(self):
        return "Entangle"

#: Shortcut (instance of) :class:`projectq.ops.EntangleGate`
Entangle = EntangleGate()


class Ph(BasicPhaseGate):
    """ Phase gate (global phase) """
    @property
    def matrix(self):
        return np.matrix([[cmath.exp(1j * self.angle), 0],
                          [0, cmath.exp(1j * self.angle)]])


class Rx(BasicRotationGate):
    """ RotationX gate class """
    @property
    def matrix(self):
        return np.matrix([[math.cos(0.5 * self.angle),
                           -1j * math.sin(0.5 * self.angle)],
                          [-1j * math.sin(0.5 * self.angle),
                           math.cos(0.5 * self.angle)]])


class Ry(BasicRotationGate):
    """ RotationX gate class """
    @property
    def matrix(self):
        return np.matrix([[math.cos(0.5 * self.angle),
                           -math.sin(0.5 * self.angle)],
                          [math.sin(0.5 * self.angle),
                           math.cos(0.5 * self.angle)]])


class Rz(BasicRotationGate):
    """ RotationZ gate class """
    @property
    def matrix(self):
        return np.matrix([[cmath.exp(-.5 * 1j * self.angle), 0],
                          [0, cmath.exp(.5 * 1j * self.angle)]])


class R(BasicPhaseGate):
    """ Phase-shift gate (equivalent to Rz up to a global phase) """
    @property
    def matrix(self):
        return np.matrix([[1, 0], [0, cmath.exp(1j * self.angle)]])


class FlushGate(FastForwardingGate):
    """
    Flush gate (denotes the end of the circuit).

    Note:
        All compiler engines (cengines) which cache/buffer gates are obligated
        to flush and send all gates to the next compiler engine (followed by
        the flush command).

    Note:
        This gate is sent when calling

        .. code-block:: python

            eng.flush()

        on the MainEngine `eng`.
    """

    def __str__(self):
        return ""


class MeasureGate(FastForwardingGate):
    """ Measurement gate class (for single qubits)."""
    def __str__(self):
        return "Measure"

    def __or__(self, qubits):
<<<<<<< HEAD
        """
=======
        """ 
>>>>>>> 4bf9fd0a
        Previously (ProjectQ <= v0.3.6) MeasureGate/Measure was allowed to be
        applied to any number of quantum registers. Now the MeasureGate/Measure
        is strictly a single qubit gate. In the coming releases the backward
        compatibility will be removed!
        """
        num_qubits = 0
        for qureg in self.make_tuple_of_qureg(qubits):
            for qubit in qureg:
                num_qubits += 1
                cmd = self.generate_command(([qubit],))
                apply_command(cmd)
        if num_qubits > 1:
            warnings.warn("Pending syntax change in future versions of "
                          "ProjectQ: \n Measure will be a single qubit gate "
                          "only. Use `All(Measure) | qureg` instead to "
                          "measure multiple qubits.")

#: Shortcut (instance of) :class:`projectq.ops.MeasureGate`
Measure = MeasureGate()


class AllocateQubitGate(ClassicalInstructionGate):
    """ Qubit allocation gate class """
    def __str__(self):
        return "Allocate"

    def get_inverse(self):
        return DeallocateQubitGate()

#: Shortcut (instance of) :class:`projectq.ops.AllocateQubitGate`
Allocate = AllocateQubitGate()


class DeallocateQubitGate(FastForwardingGate):
    """ Qubit deallocation gate class """
    def __str__(self):
        return "Deallocate"

    def get_inverse(self):
        return Allocate

#: Shortcut (instance of) :class:`projectq.ops.DeallocateQubitGate`
Deallocate = DeallocateQubitGate()


class AllocateDirtyQubitGate(ClassicalInstructionGate):
    """ Dirty qubit allocation gate class """
    def __str__(self):
        return "AllocateDirty"

    def get_inverse(self):
        return Deallocate

#: Shortcut (instance of) :class:`projectq.ops.AllocateDirtyQubitGate`
AllocateDirty = AllocateDirtyQubitGate()


class BarrierGate(BasicGate):
    """ Barrier gate class """
    def __str__(self):
        return "Barrier"

    def get_inverse(self):
        return Barrier

#: Shortcut (instance of) :class:`projectq.ops.BarrierGate`
Barrier = BarrierGate()<|MERGE_RESOLUTION|>--- conflicted
+++ resolved
@@ -270,11 +270,7 @@
         return "Measure"
 
     def __or__(self, qubits):
-<<<<<<< HEAD
-        """
-=======
         """ 
->>>>>>> 4bf9fd0a
         Previously (ProjectQ <= v0.3.6) MeasureGate/Measure was allowed to be
         applied to any number of quantum registers. Now the MeasureGate/Measure
         is strictly a single qubit gate. In the coming releases the backward
