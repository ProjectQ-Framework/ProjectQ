# -*- coding: utf-8 -*-
#   Copyright 2017 ProjectQ-Framework (www.projectq.ch)
#
#   Licensed under the Apache License, Version 2.0 (the "License");
#   you may not use this file except in compliance with the License.
#   You may obtain a copy of the License at
#
#       http://www.apache.org/licenses/LICENSE-2.0
#
#   Unless required by applicable law or agreed to in writing, software
#   distributed under the License is distributed on an "AS IS" BASIS,
#   WITHOUT WARRANTIES OR CONDITIONS OF ANY KIND, either express or implied.
#   See the License for the specific language governing permissions and
#   limitations under the License.
"""
Definitions of some of the most basic quantum gates.

Defines the BasicGate class, the base class of all gates, the BasicRotationGate class, the SelfInverseGate, the
FastForwardingGate, the ClassicalInstruction gate, and the BasicMathGate class.

Gates overload the | operator to allow the following syntax:

.. code-block:: python

    Gate | (qureg1, qureg2, qureg2)
    Gate | (qureg, qubit)
    Gate | qureg
    Gate | qubit
    Gate | (qubit,)

This means that for more than one quantum argument (right side of | ), a tuple needs to be made explicitely, while for
one argument it is optional.
"""

import math
import unicodedata
from copy import deepcopy

import numpy as np

from projectq.types import BasicQubit
<<<<<<< HEAD
=======
from ._command import Command, apply_command, Commutability
>>>>>>> b8b6057a

from ._command import Command, apply_command

ANGLE_PRECISION = 12
ANGLE_TOLERANCE = 10 ** -ANGLE_PRECISION
RTOL = 1e-10
ATOL = 1e-12


class NotMergeable(Exception):
    """
    Exception thrown when trying to merge two gates which are not mergeable.

    This exception is also thrown if the merging is not implemented (yet)).
    """


class NotInvertible(Exception):
    """
    Exception thrown when trying to invert a gate which is not invertable.

    This exception is also thrown if the inverse is not implemented (yet).
    """


<<<<<<< HEAD
class BasicGate:
    """Base class of all gates. (Don't use it directly but derive from it)."""

=======
class BasicGateMeta(type):
    """
    Meta class for all gates; mainly used to ensure that all gate classes have some basic class variable defined.
    """
    def __new__(cls, name, bases, attrs):

        def get_commutable_gates(self):
            return self._commutable_gates
        
        return super(BasicGateMeta, cls).__new__(cls, name, bases, {**attrs,
                                                                    get_commutable_gates.__name__: get_commutable_gates,
                                                                    '_commutable_gates': set()})


class BasicGate(metaclass=BasicGateMeta):
    """
    A list of gates that commute with this gate class
    """

    """
    Base class of all gates. (Don't use it directly but derive from it)
    """
>>>>>>> b8b6057a
    def __init__(self):
        """
        Initialize a basic gate.

        Note:
            Set interchangeable qubit indices!
            (gate.interchangeable_qubit_indices)

            As an example, consider

            .. code-block:: python

                ExampleGate | (a,b,c,d,e)

            where a and b are interchangeable. Then, call this function as follows:

            .. code-block:: python

                self.set_interchangeable_qubit_indices([[0,1]])

            As another example, consider

            .. code-block:: python

                ExampleGate2 | (a,b,c,d,e)

            where a and b are interchangeable and, in addition, c, d, and e are interchangeable among
            themselves. Then, call this function as

            .. code-block:: python

                self.set_interchangeable_qubit_indices([[0,1],[2,3,4]])
        """
        self.interchangeable_qubit_indices = []

    def get_inverse(self):  # pylint: disable=no-self-use
        """
        Return the inverse gate.

        Standard implementation of get_inverse:

        Raises:
            NotInvertible: inverse is not implemented
        """
        raise NotInvertible("BasicGate: No get_inverse() implemented.")

    def get_merged(self, other):  # pylint: disable=no-self-use
        """
        Return this gate merged with another gate.

        Standard implementation of get_merged:

        Raises:
            NotMergeable: merging is not implemented
        """
        raise NotMergeable("BasicGate: No get_merged() implemented.")

    def get_commutable_gates(self):
        return []

    def get_commutable_circuit_list(self, n=0):
        """
        Args:
            n (int): The CNOT gate needs to be able to pass in parameter n in
                this method.

        Returns:
            _commutable_circuit_list (list): the list of commutable circuits
            associated with this gate.
        """
        return []

    @staticmethod
    def make_tuple_of_qureg(qubits):
        """
        Convert quantum input of "gate | quantum input" to internal formatting.

        A Command object only accepts tuples of Quregs (list of Qubit objects) as qubits input parameter. However,
        with this function we allow the user to use a more flexible syntax:

            1) Gate | qubit
            2) Gate | [qubit0, qubit1]
            3) Gate | qureg
            4) Gate | (qubit, )
            5) Gate | (qureg, qubit)

        where qubit is a Qubit object and qureg is a Qureg object. This function takes the right hand side of | and
        transforms it to the correct input parameter of a Command object which is:

            1) -> Gate | ([qubit], )
            2) -> Gate | ([qubit0, qubit1], )
            3) -> Gate | (qureg, )
            4) -> Gate | ([qubit], )
            5) -> Gate | (qureg, [qubit])

        Args:
            qubits: a Qubit object, a list of Qubit objects, a Qureg object, or a tuple of Qubit or Qureg objects (can
                be mixed).
        Returns:
            Canonical representation (tuple<qureg>): A tuple containing Qureg (or list of Qubits) objects.
        """
        if not isinstance(qubits, tuple):
            qubits = (qubits,)

        qubits = list(qubits)

        for i, qubit in enumerate(qubits):
            if isinstance(qubits[i], BasicQubit):
                qubits[i] = [qubit]

        return tuple(qubits)

    def generate_command(self, qubits):
        """
        Generate a command.

        The command object created consists of the gate and the qubits being acted upon.

        Args:
            qubits: see BasicGate.make_tuple_of_qureg(qubits)

        Returns:
            A Command object containing the gate and the qubits.
        """
        qubits = self.make_tuple_of_qureg(qubits)

        engines = [q.engine for reg in qubits for q in reg]
        eng = engines[0]
        if not all(e is eng for e in engines):
            raise ValueError('All qubits must belong to the same engine!')
        return Command(eng, self, qubits)

    def __or__(self, qubits):
        """
        Operator| overload which enables the syntax Gate | qubits.

        Example:
            1) Gate | qubit
            2) Gate | [qubit0, qubit1]
            3) Gate | qureg
            4) Gate | (qubit, )
            5) Gate | (qureg, qubit)

        Args:
            qubits: a Qubit object, a list of Qubit objects, a Qureg object, or a tuple of Qubit or Qureg objects (can
                    be mixed).
        """
        cmd = self.generate_command(qubits)
        apply_command(cmd)

    def __eq__(self, other):
        """
        Equal operator.

        Return True if instance of the same class, unless other is an instance of :class:MatrixGate, in which case
        equality is to be checked by testing for existence and (approximate) equality of matrix representations.
        """
        if isinstance(other, self.__class__):
            return True
        if isinstance(other, MatrixGate):
            return NotImplemented
        return False

    def __str__(self):
        """Return a string representation of the object."""
        raise NotImplementedError('This gate does not implement __str__.')

    def to_string(self, symbols):  # pylint: disable=unused-argument
        """
        Return a string representation of the object.

        Achieve same function as str() but can be extended for configurable representation
        """
        return str(self)

    def __hash__(self):
        """Compute the hash of the object."""
        return hash(str(self))

    def is_identity(self):  # pylint: disable=no-self-use
        """Return True if the gate is an identity gate. In this base class, always returns False."""
        return False

    def is_commutable(self, other):
        """Determine whether this gate is commutable with
        another gate.
        
        Args:
            other (Gate): The other gate. 

        Returns:
            commutability (Commutability) : An enum which
                indicates whether the next gate is commutable,
                not commutable or maybe commutable. 
             """
        for gate in self.get_commutable_gates():
            if type(other) is gate:
                return Commutability.COMMUTABLE
        else:
            return Commutability.NOT_COMMUTABLE


class MatrixGate(BasicGate):
    """
    A gate class whose instances are defined by a matrix.

    Note:
        Use this gate class only for gates acting on a small numbers of qubits.  In general, consider instead using
        one of the provided ProjectQ gates or define a new class as this allows the compiler to work symbolically.

    Example:
        .. code-block:: python

            gate = MatrixGate([[0, 1], [1, 0]])
            gate | qubit
    """

    def __init__(self, matrix=None):
        """
        Initialize a MatrixGate object.

        Args:
            matrix(numpy.matrix): matrix which defines the gate. Default: None
        """
        super().__init__()
        self._matrix = np.matrix(matrix) if matrix is not None else None

    @property
    def matrix(self):
        """Access to the matrix property of this gate."""
        return self._matrix

    @matrix.setter
    def matrix(self, matrix):
        """Set the matrix property of this gate."""
        self._matrix = np.matrix(matrix)

    def __eq__(self, other):
        """
        Equal operator.

        Return True only if both gates have a matrix respresentation and the matrices are (approximately)
        equal. Otherwise return False.
        """
        if not hasattr(other, 'matrix'):
            return False
        if not isinstance(self.matrix, np.matrix) or not isinstance(other.matrix, np.matrix):
            raise TypeError("One of the gates doesn't have the correct type (numpy.matrix) for the matrix attribute.")
        if self.matrix.shape == other.matrix.shape and np.allclose(
            self.matrix, other.matrix, rtol=RTOL, atol=ATOL, equal_nan=False
        ):
            return True
        return False

    def __str__(self):
        """Return a string representation of the object."""
        return "MatrixGate(" + str(self.matrix.tolist()) + ")"

    def __hash__(self):
        """Compute the hash of the object."""
        return hash(str(self))

    def get_inverse(self):
        """Return the inverse of this gate."""
        return MatrixGate(np.linalg.inv(self.matrix))


class SelfInverseGate(BasicGate):  # pylint: disable=abstract-method
    """
    Self-inverse basic gate class.

    Automatic implementation of the get_inverse-member function for self-inverse gates.

    Example:
        .. code-block:: python

            # get_inverse(H) == H, it is a self-inverse gate:
            get_inverse(H) | qubit
    """

    def get_inverse(self):
        """Return the inverse of this gate."""
        return deepcopy(self)


class BasicRotationGate(BasicGate):
    """
    Base class of for all rotation gates.

    A rotation gate has a continuous parameter (the angle), labeled 'angle' / self.angle. Its inverse is the same gate
    with the negated argument.  Rotation gates of the same class can be merged by adding the angles.  The continuous
    parameter is modulo 4 * pi, self.angle is in the interval [0, 4 * pi).
    """

    def __init__(self, angle):
        """
        Initialize a basic rotation gate.

        Args:
            angle (float): Angle of rotation (saved modulo 4 * pi)
        """
        super().__init__()
        rounded_angle = round(float(angle) % (4.0 * math.pi), ANGLE_PRECISION)
        if rounded_angle > 4 * math.pi - ANGLE_TOLERANCE:
            rounded_angle = 0.0
        self.angle = rounded_angle

    def __str__(self):
        """
        Return the string representation of a BasicRotationGate.

        Returns the class name and the angle as

        .. code-block:: python

            [CLASSNAME]([ANGLE])
        """
        return self.to_string()

    def to_string(self, symbols=False):
        """
        Return the string representation of a BasicRotationGate.

        Args:
            symbols (bool): uses the pi character and round the angle for a more user friendly display if True, full
                            angle written in radian otherwise.
        """
        if symbols:
            angle = "(" + str(round(self.angle / math.pi, 3)) + unicodedata.lookup("GREEK SMALL LETTER PI") + ")"
        else:
            angle = "(" + str(self.angle) + ")"
        return str(self.__class__.__name__) + angle

    def tex_str(self):
        """
        Return the Latex string representation of a BasicRotationGate.

        Returns the class name and the angle as a subscript, i.e.

        .. code-block:: latex

            [CLASSNAME]$_[ANGLE]$
        """
        return str(self.__class__.__name__) + "$_{" + str(round(self.angle / math.pi, 3)) + "\\pi}$"

    def get_inverse(self):
        """Return the inverse of this rotation gate (negate the angle, return new object)."""
        if self.angle == 0:
            return self.__class__(0)
        return self.__class__(-self.angle + 4 * math.pi)

    def get_merged(self, other):
        """
        Return self merged with another gate.

        Default implementation handles rotation gate of the same type, where angles are simply added.

        Args:
            other: Rotation gate of same type.

        Raises:
            NotMergeable: For non-rotation gates or rotation gates of different type.

        Returns:
            New object representing the merged gates.
        """
        if isinstance(other, self.__class__):
            return self.__class__(self.angle + other.angle)
        raise NotMergeable("Can't merge different types of rotation gates.")

    def __eq__(self, other):
        """Return True if same class and same rotation angle."""
        if isinstance(other, self.__class__):
            return self.angle == other.angle
        return False

    def __hash__(self):
        """Compute the hash of the object."""
        return hash(str(self))

    def is_identity(self):
<<<<<<< HEAD
        """Return True if the gate is equivalent to an Identity gate."""
        return self.angle == 0.0 or self.angle == 4 * math.pi

=======
        """
        Return True if the gate is equivalent to an Identity gate
        """
        return self.angle == 0. or self.angle == 4 * math.pi
    
>>>>>>> b8b6057a

class BasicPhaseGate(BasicGate):
    """
    Base class for all phase gates.

    A phase gate has a continuous parameter (the angle), labeled 'angle' / self.angle. Its inverse is the same gate
    with the negated argument.  Phase gates of the same class can be merged by adding the angles.  The continuous
    parameter is modulo 2 * pi, self.angle is in the interval [0, 2 * pi).
    """

    def __init__(self, angle):
        """
        Initialize a basic rotation gate.

        Args:
            angle (float): Angle of rotation (saved modulo 2 * pi)
        """
        super().__init__()
        rounded_angle = round(float(angle) % (2.0 * math.pi), ANGLE_PRECISION)
        if rounded_angle > 2 * math.pi - ANGLE_TOLERANCE:
            rounded_angle = 0.0
        self.angle = rounded_angle

    def __str__(self):
        """
        Return the string representation of a BasicPhaseGate.

        Returns the class name and the angle as

        .. code-block:: python

            [CLASSNAME]([ANGLE])
        """
        return str(self.__class__.__name__) + "(" + str(self.angle) + ")"

    def tex_str(self):
        """
        Return the Latex string representation of a BasicPhaseGate.

        Returns the class name and the angle as a subscript, i.e.

        .. code-block:: latex

            [CLASSNAME]$_[ANGLE]$
        """
        return str(self.__class__.__name__) + "$_{" + str(self.angle) + "}$"

    def get_inverse(self):
        """Return the inverse of this rotation gate (negate the angle, return new object)."""
        if self.angle == 0:
            return self.__class__(0)
        return self.__class__(-self.angle + 2 * math.pi)

    def get_merged(self, other):
        """
        Return self merged with another gate.

        Default implementation handles rotation gate of the same type, where angles are simply added.

        Args:
            other: Rotation gate of same type.

        Raises:
            NotMergeable: For non-rotation gates or rotation gates of
                different type.

        Returns:
            New object representing the merged gates.
        """
        if isinstance(other, self.__class__):
            return self.__class__(self.angle + other.angle)
        raise NotMergeable("Can't merge different types of rotation gates.")

    def __eq__(self, other):
        """Return True if same class and same rotation angle."""
        if isinstance(other, self.__class__):
            return self.angle == other.angle
        return False

    def __hash__(self):
        """Compute the hash of the object."""
        return hash(str(self))


# Classical instruction gates never have control qubits.
class ClassicalInstructionGate(BasicGate):  # pylint: disable=abstract-method
    """
    Classical instruction gate.

    Base class for all gates which are not quantum gates in the typical sense, e.g., measurement,
    allocation/deallocation, ...
    """


class FastForwardingGate(ClassicalInstructionGate):  # pylint: disable=abstract-method
    """
    Base class for fast-forward gates.

    Base class for classical instruction gates which require a fast-forward through compiler engines that cache /
    buffer gates. Examples include Measure and Deallocate, which both should be executed asap, such that Measurement
    results are available and resources are freed, respectively.

    Note:
        The only requirement is that FlushGate commands run the entire circuit. FastForwardingGate objects can be used
        but the user cannot expect a measurement result to be available for all back-ends when calling only
        Measure. E.g., for the IBM Quantum Experience back-end, sending the circuit for each Measure-gate would be too
        inefficient, which is why a final

        .. code-block: python

            eng.flush()

        is required before the circuit gets sent through the API.
    """


class BasicMathGate(BasicGate):
    """
    Base class for all math gates.

    It allows efficient emulation by providing a mathematical representation which is given by the concrete gate which
    derives from this base class.
    The AddConstant gate, for example, registers a function of the form

    .. code-block:: python

        def add(x):
            return (x+a,)

    upon initialization. More generally, the function takes integers as parameters and returns a tuple / list of
    outputs, each entry corresponding to the function input. As an example, consider out-of-place multiplication,
    which takes two input registers and adds the result into a third, i.e., (a,b,c) -> (a,b,c+a*b). The corresponding
    function then is

    .. code-block:: python

        def multiply(a,b,c)
            return (a,b,c+a*b)
    """

    def __init__(self, math_fun):
        """
        Initialize a BasicMathGate by providing the mathematical function that it implements.

        Args:
            math_fun (function): Function which takes as many int values as input, as the gate takes registers. For
                each of these values, it then returns the output (i.e., it returns a list/tuple of output values).

        Example:
            .. code-block:: python

                def add(a,b):
                    return (a,a+b)
                super().__init__(add)

        If the gate acts on, e.g., fixed point numbers, the number of bits per register is also required in order to
        describe the action of such a mathematical gate. For this reason, there is

        .. code-block:: python

            BasicMathGate.get_math_function(qubits)

        which can be overwritten by the gate deriving from BasicMathGate.

        Example:
            .. code-block:: python

                def get_math_function(self, qubits):
                    n = len(qubits[0])
                    scal = 2.**n
                    def math_fun(a):
                        return (int(scal * (math.sin(math.pi * a / scal))),)
                    return math_fun

        """
        super().__init__()

        def math_function(arg):
            return list(math_fun(*arg))

        self._math_function = math_function

    def __str__(self):
        """Return a string representation of the object."""
        return "MATH"

    def get_math_function(self, qubits):  # pylint: disable=unused-argument
        """
        Get the math function associated with a BasicMathGate.

        Return the math function which corresponds to the action of this math gate, given the input to the gate (a
        tuple of quantum registers).

        Args:
            qubits (tuple<Qureg>): Qubits to which the math gate is being applied.

        Returns:
            math_fun (function): Python function describing the action of this gate. (See BasicMathGate.__init__ for
            an example).
        """
        return self._math_function<|MERGE_RESOLUTION|>--- conflicted
+++ resolved
@@ -39,12 +39,8 @@
 import numpy as np
 
 from projectq.types import BasicQubit
-<<<<<<< HEAD
-=======
+
 from ._command import Command, apply_command, Commutability
->>>>>>> b8b6057a
-
-from ._command import Command, apply_command
 
 ANGLE_PRECISION = 12
 ANGLE_TOLERANCE = 10 ** -ANGLE_PRECISION
@@ -68,11 +64,6 @@
     """
 
 
-<<<<<<< HEAD
-class BasicGate:
-    """Base class of all gates. (Don't use it directly but derive from it)."""
-
-=======
 class BasicGateMeta(type):
     """
     Meta class for all gates; mainly used to ensure that all gate classes have some basic class variable defined.
@@ -81,7 +72,7 @@
 
         def get_commutable_gates(self):
             return self._commutable_gates
-        
+
         return super(BasicGateMeta, cls).__new__(cls, name, bases, {**attrs,
                                                                     get_commutable_gates.__name__: get_commutable_gates,
                                                                     '_commutable_gates': set()})
@@ -95,7 +86,6 @@
     """
     Base class of all gates. (Don't use it directly but derive from it)
     """
->>>>>>> b8b6057a
     def __init__(self):
         """
         Initialize a basic gate.
@@ -282,14 +272,14 @@
     def is_commutable(self, other):
         """Determine whether this gate is commutable with
         another gate.
-        
-        Args:
-            other (Gate): The other gate. 
+
+        Args:
+            other (Gate): The other gate.
 
         Returns:
             commutability (Commutability) : An enum which
                 indicates whether the next gate is commutable,
-                not commutable or maybe commutable. 
+                not commutable or maybe commutable.
              """
         for gate in self.get_commutable_gates():
             if type(other) is gate:
@@ -477,17 +467,9 @@
         return hash(str(self))
 
     def is_identity(self):
-<<<<<<< HEAD
         """Return True if the gate is equivalent to an Identity gate."""
         return self.angle == 0.0 or self.angle == 4 * math.pi
 
-=======
-        """
-        Return True if the gate is equivalent to an Identity gate
-        """
-        return self.angle == 0. or self.angle == 4 * math.pi
-    
->>>>>>> b8b6057a
 
 class BasicPhaseGate(BasicGate):
     """
