# -*- coding: utf-8 -*-
#   Copyright 2017 ProjectQ-Framework (www.projectq.ch)
#
#   Licensed under the Apache License, Version 2.0 (the "License");
#   you may not use this file except in compliance with the License.
#   You may obtain a copy of the License at
#
#       http://www.apache.org/licenses/LICENSE-2.0
#
#   Unless required by applicable law or agreed to in writing, software
#   distributed under the License is distributed on an "AS IS" BASIS,
#   WITHOUT WARRANTIES OR CONDITIONS OF ANY KIND, either express or implied.
#   See the License for the specific language governing permissions and
#   limitations under the License.
"""
Definition of some `meta` gates.

Contains meta gates, i.e.,
* DaggeredGate (Represents the inverse of an arbitrary gate)
* ControlledGate (Represents a controlled version of an arbitrary gate)
* Tensor/All (Applies a single qubit gate to all supplied qubits), e.g.,
  Example:
        .. code-block:: python

          Tensor(H) | (qubit1, qubit2) # apply H to qubit #1 and #2

As well as the meta functions
* get_inverse (Tries to access the get_inverse member function of a gate and upon failure returns a DaggeredGate)
* C (Creates an n-ary controlled version of an arbitrary gate)
"""

from ._basics import BasicGate, NotInvertible
<<<<<<< HEAD

=======
>>>>>>> b8b6057a

class ControlQubitError(Exception):
    """Exception thrown when wrong number of control qubits are supplied."""

class DaggeredGate(BasicGate):
    """
    Wrapper class allowing to execute the inverse of a gate, even when it does not define one.

    If there is a replacement available, then there is also one for the inverse, namely the replacement function run
    in reverse, while inverting all gates. This class enables using this emulation automatically.

    A DaggeredGate is returned automatically when employing the get_inverse- function on a gate which does not provide
    a get_inverse() member function.

    Example:
        .. code-block:: python

            with Dagger(eng):
                MySpecialGate | qubits

    will create a DaggeredGate if MySpecialGate does not implement get_inverse. If there is a decomposition function
    available, an auto- replacer engine can automatically replace the inverted gate by a call to the decomposition
    function inside a "with Dagger"-statement.
    """

    def __init__(self, gate):
        """
        Initialize a DaggeredGate representing the inverse of the gate 'gate'.

        Args:
            gate: Any gate object of which to represent the inverse.
        """
        super().__init__()
        self._gate = gate

        try:
            # Hermitian conjugate is inverse matrix
            self.matrix = gate.matrix.getH()
        except AttributeError:
            pass

    def __str__(self):
        r"""Return string representation (str(gate) + \"^\dagger\")."""
        return str(self._gate) + r"^\dagger"

    def tex_str(self):
        """Return the Latex string representation of a Daggered gate."""
        if hasattr(self._gate, 'tex_str'):
            return self._gate.tex_str() + r"${}^\dagger$"
        return str(self._gate) + r"${}^\dagger$"

    def get_inverse(self):
        """Return the inverse gate (the inverse of the inverse of a gate is the gate itself)."""
        return self._gate

    def __eq__(self, other):
        """Return True if self is equal to other, i.e., same type and representing the inverse of the same gate."""
        return isinstance(other, self.__class__) and self._gate == other._gate

    def __hash__(self):
        """Compute the hash of the object."""
        return hash(str(self))

def get_inverse(gate):
    """
    Return the inverse of a gate.

    Tries to call gate.get_inverse and, upon failure, creates a DaggeredGate instead.

    Args:
        gate: Gate of which to get the inverse

    Example:
        .. code-block:: python

            get_inverse(H) # returns a Hadamard gate (HGate object)
    """
    try:
        return gate.get_inverse()
    except NotInvertible:
        return DaggeredGate(gate)


def is_identity(gate):
    """
    Return True if the gate is an identity gate.

    Tries to call gate.is_identity and, upon failure, returns False

    Args:
        gate: Gate of which to get the inverse

    Example:
        .. code-block:: python

            get_inverse(Rx(2*math.pi)) # returns True
            get_inverse(Rx(math.pi)) # returns False
    """
    return gate.is_identity()


class ControlledGate(BasicGate):
    """
    Controlled version of a gate.

    Note:
        Use the meta function :func:`C()` to create a controlled gate

    A wrapper class which enables (multi-) controlled gates. It overloads the __or__-operator, using the first qubits
    provided as control qubits.  The n control-qubits need to be the first n qubits. They can be in separate quregs.

    Example:
        .. code-block:: python

            ControlledGate(gate, 2) | (qb0, qb2, qb3) # qb0 & qb2 are controls
            C(gate, 2) | (qb0, qb2, qb3) # This is much nicer.
            C(gate, 2) | ([qb0,qb2], qb3) # Is equivalent

    Note:
        Use :func:`C` rather than ControlledGate, i.e.,

        .. code-block:: python

            C(X, 2) == Toffoli
    """

    def __init__(self, gate, n=1):
        """
        Initialize a ControlledGate object.

        Args:
            gate: Gate to wrap.
            n (int): Number of control qubits.
        """
        super().__init__()
        if isinstance(gate, ControlledGate):
            self._gate = gate._gate
            self._n = gate._n + n
        else:
            self._gate = gate
            self._n = n
            
    def __str__(self):
        """Return a string representation of the object."""
        return "C" * self._n + str(self._gate)

    def get_inverse(self):
        """Return inverse of a controlled gate, which is the controlled inverse gate."""
        return ControlledGate(get_inverse(self._gate), self._n)

    def __or__(self, qubits):
        """
        Apply the controlled gate to qubits, using the first n qubits as controls.

        Note: The control qubits can be split across the first quregs.  However, the n-th control qubit needs to be
            the last qubit in a qureg. The following quregs belong to the gate.

        Args:
            qubits (tuple of lists of Qubit objects): qubits to which to apply
                the gate.
        """
        qubits = BasicGate.make_tuple_of_qureg(qubits)

        ctrl = []
        gate_quregs = []
        adding_to_controls = True
        for reg in qubits:
            if adding_to_controls:
                ctrl += reg
                adding_to_controls = len(ctrl) < self._n
            else:
                gate_quregs.append(reg)
        # Test that there were enough control quregs and that that
        # the last control qubit was the last qubit in a qureg.
        if len(ctrl) != self._n:
            raise ControlQubitError(
                "Wrong number of control qubits. "
                "First qureg(s) need to contain exactly "
                "the required number of control quregs."
            )

        import projectq.meta  # pylint: disable=import-outside-toplevel

        with projectq.meta.Control(gate_quregs[0][0].engine, ctrl):
            self._gate | tuple(gate_quregs)

    def __eq__(self, other):
        """Compare two ControlledGate objects (return True if equal)."""
        return isinstance(other, self.__class__) and self._gate == other._gate and self._n == other._n

    @property
    def commutable_circuit_list(self):
        return self._gate.get_commutable_circuit_list(self._n)

def C(gate, n_qubits=1):
    """
    Return n-controlled version of the provided gate.

    Args:
        gate: Gate to turn into its controlled version
        n_qubits: Number of controls (default: 1)

    Example:
        .. code-block:: python

            C(NOT) | (c, q) # equivalent to CNOT | (c, q)
    """
    return ControlledGate(gate, n_qubits)

class Tensor(BasicGate):
    """
    Wrapper class allowing to apply a (single-qubit) gate to every qubit in a quantum register.

    Allowed syntax is to supply either a qureg or a tuple which contains only one qureg.

    Example:
        .. code-block:: python

            Tensor(H) | x # applies H to every qubit in the list of qubits x
            Tensor(H) | (x,) # alternative to be consistent with other syntax
    """

    def __init__(self, gate):
        """Initialize a Tensor object for the gate."""
        super().__init__()
        self._gate = gate

    def __str__(self):
        """Return a string representation of the object."""
        return "Tensor(" + str(self._gate) + ")"

    def get_inverse(self):
        """Return the inverse of this tensored gate (which is the tensored inverse of the gate)."""
        return Tensor(get_inverse(self._gate))

    def __eq__(self, other):
        """Equal operator."""
        return isinstance(other, Tensor) and self._gate == other._gate

    def __or__(self, qubits):
        """Operator| overload which enables the syntax Gate | qubits."""
        if isinstance(qubits, tuple):
            if len(qubits) != 1:
                raise ValueError('Tensor/All must be applied to a single quantum register!')
            qubits = qubits[0]
        if not isinstance(qubits, list):
            raise ValueError('Tensor/All must be applied to a list of qubits!')

        for qubit in qubits:
            self._gate | qubit


#: Shortcut (instance of) :class:`projectq.ops.Tensor`
All = Tensor<|MERGE_RESOLUTION|>--- conflicted
+++ resolved
@@ -30,10 +30,7 @@
 """
 
 from ._basics import BasicGate, NotInvertible
-<<<<<<< HEAD
-
-=======
->>>>>>> b8b6057a
+
 
 class ControlQubitError(Exception):
     """Exception thrown when wrong number of control qubits are supplied."""
@@ -175,7 +172,7 @@
         else:
             self._gate = gate
             self._n = n
-            
+
     def __str__(self):
         """Return a string representation of the object."""
         return "C" * self._n + str(self._gate)
@@ -224,6 +221,7 @@
         """Compare two ControlledGate objects (return True if equal)."""
         return isinstance(other, self.__class__) and self._gate == other._gate and self._n == other._n
 
+
     @property
     def commutable_circuit_list(self):
         return self._gate.get_commutable_circuit_list(self._n)
