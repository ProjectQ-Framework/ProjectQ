--- conflicted
+++ resolved
@@ -80,13 +80,8 @@
             pass
 
     def __str__(self):
-<<<<<<< HEAD
-        """
-        Return string representation (str(gate) + \"^\\dagger\").
-=======
         r"""
         Return string representation (str(gate) + \"^\dagger\").
->>>>>>> abe86ed6
         """
         return str(self._gate) + r"^\dagger"
 
