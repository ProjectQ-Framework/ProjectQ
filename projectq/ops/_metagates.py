#   Licensed under the Apache License, Version 2.0 (the "License");
#   you may not use this file except in compliance with the License.
#   You may obtain a copy of the License at
#
#       http://www.apache.org/licenses/LICENSE-2.0
#
#   Unless required by applicable law or agreed to in writing, software
#   distributed under the License is distributed on an "AS IS" BASIS,
#   WITHOUT WARRANTIES OR CONDITIONS OF ANY KIND, either express or implied.
#   See the License for the specific language governing permissions and
#   limitations under the License.

"""
Contains meta gates, i.e.,
* DaggeredGate (Represents the inverse of an arbitrary gate)
* ControlledGate (Represents a controlled version of an arbitrary gate)
* Tensor/All (Applies a single qubit gate to all supplied qubits), e.g.,
    Example:
        .. code-block:: python

          Tensor(H) | (qubit1, qubit2) # apply H to qubit #1 and #2

As well as the meta functions
* get_inverse (Tries to access the get_inverse member function of a gate
               and upon failure returns a DaggeredGate)
* C (Creates an n-ary controlled version of an arbitrary gate)
"""

from ._basics import BasicGate, NotInvertible
from ._command import Command, apply_command


class ControlQubitError(Exception):
    """
    Exception thrown when wrong number of control qubits are supplied.
    """
    pass


class DaggeredGate(BasicGate):
    """
    Wrapper class allowing to execute the inverse of a gate, even when it does
    not define one.

    If there is a replacement available, then there is also one for the
    inverse, namely the replacement function run in reverse, while inverting
    all gates. This class enables using this emulation automatically.

    A DaggeredGate is returned automatically when employing the get_inverse-
    function on a gate which does not provide a get_inverse() member function.

    Example:
        .. code-block:: python

            with Dagger(eng):
                MySpecialGate | qubits

    will create a DaggeredGate if MySpecialGate does not implement
    get_inverse. If there is a decomposition function available, an auto-
    replacer engine can automatically replace the inverted gate by a call to
    the decomposition function inside a "with Dagger"-statement.
    """

    def __init__(self, gate):
        """
        Initialize a DaggeredGate representing the inverse of the gate 'gate'.

        Args:
            gate: Any gate object of which to represent the inverse.
        """
        BasicGate.__init__(self)
        self._gate = gate

        try:
            # Hermitian conjugate is inverse matrix
            self.matrix = gate.matrix.getH()
        except AttributeError:
            pass

    def __str__(self):
        """
        Return string representation (str(gate) + \"^\dagger\").
        """
        return str(self._gate) + "^\dagger"

    def get_inverse(self):
        """
        Return the inverse gate (the inverse of the inverse of a gate is the
        gate itself).
        """
        return self._gate

    def __eq__(self, other):
        """
        Return True if self is equal to other, i.e., same type and
        representing the inverse of the same gate.
        """
        return isinstance(other, self.__class__) and self._gate == other._gate


def get_inverse(gate):
    """
    Return the inverse of a gate.

    Tries to call gate.get_inverse and, upon failure, creates a DaggeredGate
    instead.

    Args:
        gate: Gate of which to get the inverse

    Example:
        .. code-block:: python

            get_inverse(H) # returns a Hadamard gate (HGate object)
    """
    try:
        return gate.get_inverse()
    except NotInvertible:
        return DaggeredGate(gate)


class ControlledGate(BasicGate):
    """
    Controlled version of a gate.

    Note:
        Use the meta function :func:`C()` to create a controlled gate

    A wrapper class which enables (multi-) controlled gates. It overloads
    the __or__-operator, using the first qubits provided as control qubits.
    The n control-qubits need to be the first n qubits. They can be in
    separate quregs.

    Example:
        .. code-block:: python

            ControlledGate(gate, 2) | (qb0, qb2, qb3) # qb0 & qb2 are controls
            C(gate, 2) | (qb0, qb2, qb3) # This is much nicer.
            C(gate, 2) | ([qb0,qb2], qb3) # Is equivalent

    Note:
        Use :func:`C` rather than ControlledGate, i.e.,

        .. code-block:: python

            C(X, 2) == Toffoli
    """

    def __init__(self, gate, n=1):
        """
        Initialize a ControlledGate object.

        Args:
            gate: Gate to wrap.
            n (int): Number of control qubits.
        """
        BasicGate.__init__(self)
        if isinstance(gate, ControlledGate):
            self._gate = gate._gate
            self._n = gate._n + n
        else:
            self._gate = gate
            self._n = n

    def __str__(self):
        """ Return string representation, i.e., CC...C(gate). """
        return "C" * self._n + str(self._gate)

    def get_inverse(self):
        """
        Return inverse of a controlled gate, which is the controlled inverse
        gate.
        """
        return ControlledGate(get_inverse(self._gate), self._n)

    def __or__(self, qubits):
        """
        Apply the controlled gate to qubits, using the first n qubits as
        controls.

        Note: The control qubits can be split across the first quregs.
            However, the n-th control qubit needs to be the last qubit in a
            qureg. The following quregs belong to the gate.

        Args:
            qubits (tuple of lists of Qubit objects): qubits to which to apply
                the gate.
        """
        qubits = BasicGate.make_tuple_of_qureg(qubits)

        ctrl = []
        gate_quregs = []
        adding_to_controls = True
        for reg in qubits:
            if adding_to_controls:
                ctrl += reg
                adding_to_controls = len(ctrl) < self._n
            else:
                gate_quregs.append(reg)
        # Test that there were enough control quregs and that that
        # the last control qubit was the last qubit in a qureg.
        if len(ctrl) != self._n:
            raise ControlQubitError("Wrong number of control qubits. "
                                    "First qureg(s) need to contain exactly "
<<<<<<< HEAD
                                    "the required number of control quregs.")

        cmd = BasicGate.generate_command(self._gate, tuple(gate_quregs))
        cmd.add_control_qubits(ctrl)
        apply_command(cmd)
=======
                                    "the required number of control qubits.")
        import projectq.meta
        with projectq.meta.Control(gate_quregs[0][0].engine, ctrl):
            self._gate | tuple(gate_quregs)
>>>>>>> a9570e9d

    def __eq__(self, other):
        """ Compare two ControlledGate objects (return True if equal). """
        return (isinstance(other, self.__class__) and
                self._gate == other._gate and self._n == other._n)

    def __ne__(self, other):
        return not self.__eq__(other)


def C(gate, n=1):
    """
    Return n-controlled version of the provided gate.

    Args:
        gate: Gate to turn into its controlled version
        n: Number of controls (default: 1)

    Example:
        .. code-block:: python

            C(NOT) | (c, q) # equivalent to CNOT | (c, q)
    """
    return ControlledGate(gate, n)


class Tensor(BasicGate):
    """
    Wrapper class allowing to apply a (single-qubit) gate to every qubit in a
    quantum register. Allowed syntax is to supply either a qureg or a tuple
    which contains only one qureg.

    Example:
        .. code-block:: python

            Tensor(H) | x # applies H to every qubit in the list of qubits x
            Tensor(H) | (x,) # alternative to be consistent with other syntax
    """

    def __init__(self, gate):
        """ Initialize a Tensor object for the gate. """
        BasicGate.__init__(self)
        self._gate = gate

    def __str__(self):
        """ Return string representation. """
        return "Tensor(" + str(self._gate) + ")"

    def get_inverse(self):
        """
        Return the inverse of this tensored gate (which is the tensored
        inverse of the gate).
        """
        return Tensor(get_inverse(self._gate))

    def __eq__(self, other):
        return isinstance(other, Tensor) and self._gate == other._gate

    def __ne__(self, other):
        return not self.__eq__(other)

    def __or__(self, qubits):
        """ Applies the gate to every qubit in the quantum register qubits. """
        if isinstance(qubits, tuple):
            assert len(qubits) == 1
            qubits = qubits[0]
        assert isinstance(qubits, list)
        for qubit in qubits:
            self._gate | qubit

All = Tensor<|MERGE_RESOLUTION|>--- conflicted
+++ resolved
@@ -202,18 +202,11 @@
         if len(ctrl) != self._n:
             raise ControlQubitError("Wrong number of control qubits. "
                                     "First qureg(s) need to contain exactly "
-<<<<<<< HEAD
                                     "the required number of control quregs.")
 
-        cmd = BasicGate.generate_command(self._gate, tuple(gate_quregs))
-        cmd.add_control_qubits(ctrl)
-        apply_command(cmd)
-=======
-                                    "the required number of control qubits.")
         import projectq.meta
         with projectq.meta.Control(gate_quregs[0][0].engine, ctrl):
             self._gate | tuple(gate_quregs)
->>>>>>> a9570e9d
 
     def __eq__(self, other):
         """ Compare two ControlledGate objects (return True if equal). """
