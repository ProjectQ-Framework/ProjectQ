#   Copyright 2017 ProjectQ-Framework (www.projectq.ch)
#
#   Licensed under the Apache License, Version 2.0 (the "License");
#   you may not use this file except in compliance with the License.
#   You may obtain a copy of the License at
#
#       http://www.apache.org/licenses/LICENSE-2.0
#
#   Unless required by applicable law or agreed to in writing, software
#   distributed under the License is distributed on an "AS IS" BASIS,
#   WITHOUT WARRANTIES OR CONDITIONS OF ANY KIND, either express or implied.
#   See the License for the specific language governing permissions and
#   limitations under the License.
"""
This file defines the apply_command function and the Command class.

When a gate is applied to qubits, e.g.,

.. code-block:: python

    CNOT | (qubit1, qubit2)

a Command object is generated which represents both the gate, qubits and
control qubits. This Command object then gets sent down the compilation
pipeline.

In detail, the Gate object overloads the operator| (magic method __or__)
to generate a Command object which stores the qubits in a canonical order
using interchangeable qubit indices defined by the gate to allow the
optimizer to cancel the following two gates

.. code-block:: python
    Swap | (qubit1, qubit2)
    Swap | (qubit2, qubit1)

The command then gets sent to the MainEngine via the
apply wrapper (apply_command).
"""

from copy import deepcopy

import projectq
from projectq.types import WeakQubitRef, Qureg


def apply_command(cmd):
    """
    Apply a command.

    Extracts the qubits-owning (target) engine from the Command object
    and sends the Command to it.

    Args:
        cmd (Command): Command to apply
    """
    engine = cmd.engine
    engine.receive([cmd])


class Command(object):
    """
    Class used as a container to store commands. If a gate is applied to
    qubits, then the gate and qubits are saved in a command object. Qubits
    are copied into WeakQubitRefs in order to allow early deallocation (would
    be kept alive otherwise). WeakQubitRef qubits don't send deallocate gate
    when destructed.

    Attributes:
        gate: The gate to execute
        qubits: Tuple of qubit lists (e.g. Quregs). Interchangeable qubits
                  are stored in a unique order
        control_qubits: The Qureg of control qubits in a unique order
        engine: The engine (usually: MainEngine)
        tags: The list of tag objects associated with this command
          (e.g., ComputeTag, UncomputeTag, LoopTag, ...). tag objects need to
          support ==, != (__eq__ and __ne__) for comparison as used in e.g.
          TagRemover. New tags should always be added to the end of the list.
          This means that if there are e.g. two LoopTags in a command, tag[0]
          is from the inner scope while tag[1] is from the other scope as the
          other scope receives the command after the inner scope LoopEngine
          and hence adds its LoopTag to the end.
        all_qubits: A tuple of control_qubits + qubits
    """
    def __init__(self, engine, gate, qubits, controls=(), tags=()):
        """
        Initialize a Command object.

        Note:
            control qubits (Command.control_qubits) are stored as a
            list of qubits, and command tags (Command.tags) as a list of tag-
            objects. All functions within this class also work if
            WeakQubitRefs are supplied instead of normal Qubit objects
            (see WeakQubitRef).

        Args:
            engine (projectq.cengines.BasicEngine):
                engine which created the qubit (mostly the MainEngine)
            gate (projectq.ops.Gate):
                Gate to be executed
            qubits (tuple[Qureg]):
                Tuple of quantum registers (to which the gate is applied)
            controls (Qureg|list[Qubit]):
                Qubits that condition the command.
            tags (list[object]):
                Tags associated with the command.
        """
<<<<<<< HEAD

        qubits = tuple([WeakQubitRef(qubit.engine, qubit.id)
                        for qubit in qreg]
                       for qreg in qubits)
        
=======
        qubits = tuple(
            [WeakQubitRef(qubit.engine, qubit.id) for qubit in qreg]
            for qreg in qubits)

>>>>>>> 93f2d793
        self.gate = gate
        self.tags = list(tags)
        self.qubits = qubits  # property
        self.control_qubits = controls  # property
        self.engine = engine  # property

    @property
    def qubits(self):
        return self._qubits

    @qubits.setter
    def qubits(self, qubits):
        self._qubits = self._order_qubits(qubits)

    def __deepcopy__(self, memo):
        """ Deepcopy implementation. Engine should stay a reference."""
        return Command(self.engine, deepcopy(self.gate), self.qubits,
                       list(self.control_qubits), deepcopy(self.tags))

    def get_inverse(self):
        """
        Get the command object corresponding to the inverse of this command.

        Inverts the gate (if possible) and creates a new command object from
        the result.

        Raises:
            NotInvertible: If the gate does not provide an inverse (see
                BasicGate.get_inverse)
        """
        return Command(self._engine, projectq.ops.get_inverse(self.gate),
                       self.qubits, list(self.control_qubits),
                       deepcopy(self.tags))

    def is_identity(self):
        """
        Evaluate if the gate called in the command object is an identity gate.

        Returns:
            True if the gate is equivalent to an Identity gate, False otherwise
        """
        return projectq.ops.is_identity(self.gate)

    def get_merged(self, other):
        """
        Merge this command with another one and return the merged command
        object.

        Args:
            other: Other command to merge with this one (self)

        Raises:
            NotMergeable: if the gates don't supply a get_merged()-function
                or can't be merged for other reasons.
        """
        if (self.tags == other.tags and self.all_qubits == other.all_qubits
                and self.engine == other.engine):
            return Command(self.engine, self.gate.get_merged(other.gate),
                           self.qubits, self.control_qubits,
                           deepcopy(self.tags))
        raise projectq.ops.NotMergeable("Commands not mergeable.")

    def _order_qubits(self, qubits):
        """
        Order the given qubits according to their IDs (for unique comparison of
        commands).

        Args:
            qubits: Tuple of quantum registers (i.e., tuple of lists of qubits)

        Returns: Ordered tuple of quantum registers
        """
        ordered_qubits = list(qubits)
        # e.g. [[0,4],[1,2,3]]
        interchangeable_qubit_indices = self.interchangeable_qubit_indices
        for old_positions in interchangeable_qubit_indices:
            new_positions = sorted(old_positions,
                                   key=lambda x: ordered_qubits[x][0].id)
            qubits_new_order = [ordered_qubits[i] for i in new_positions]
            for i in range(len(old_positions)):
                ordered_qubits[old_positions[i]] = qubits_new_order[i]
        return tuple(ordered_qubits)

    @property
    def interchangeable_qubit_indices(self):
        """
        Return nested list of qubit indices which are interchangeable.

        Certain qubits can be interchanged (e.g., the qubit order for a Swap
        gate). To ensure that only those are sorted when determining the
        ordering (see _order_qubits), self.interchangeable_qubit_indices is
        used.
        Example:
            If we can interchange qubits 0,1 and qubits 3,4,5,
            then this function returns [[0,1],[3,4,5]]
        """
        return self.gate.interchangeable_qubit_indices

    @property
    def control_qubits(self):
        """ Returns Qureg of control qubits."""
        return self._control_qubits

    @control_qubits.setter
    def control_qubits(self, qubits):
        """
        Set control_qubits to qubits

        Args:
            control_qubits (Qureg): quantum register
        """
        self._control_qubits = ([
            WeakQubitRef(qubit.engine, qubit.id) for qubit in qubits
        ])
        self._control_qubits = sorted(self._control_qubits, key=lambda x: x.id)

    def add_control_qubits(self, qubits):
        """
        Add (additional) control qubits to this command object.

        They are sorted to ensure a canonical order. Also Qubit objects
        are converted to WeakQubitRef objects to allow garbage collection and
        thus early deallocation of qubits.

        Args:
            qubits (list of Qubit objects): List of qubits which control this
                gate, i.e., the gate is only executed if all qubits are
                in state 1.
        """
        assert (isinstance(qubits, list))
        self._control_qubits.extend(
            [WeakQubitRef(qubit.engine, qubit.id) for qubit in qubits])
        self._control_qubits = sorted(self._control_qubits, key=lambda x: x.id)

    @property
    def all_qubits(self):
        """
        Get all qubits (gate and control qubits).

        Returns a tuple T where T[0] is a quantum register (a list of
        WeakQubitRef objects) containing the control qubits and T[1:] contains
        the quantum registers to which the gate is applied.
        """
        return (self.control_qubits, ) + self.qubits

    @property
    def engine(self):
        """
        Return engine to which the qubits belong / on which the gates are
        executed.
        """
        return self._engine

    @engine.setter
    def engine(self, engine):
        """
        Set / Change engine of all qubits to engine.

        Args:
            engine: New owner of qubits and owner of this Command object
        """
        self._engine = engine
        for qureg in self.qubits:
            for qubit in qureg:
                qubit.engine = engine
        for qubit in self.control_qubits:
            qubit.engine = engine

    def __eq__(self, other):
        """
        Compare this command to another command.

        Args:
            other (Command): Command object to compare this to

        Returns: True if Command objects are equal (same gate, applied to same
        qubits; ordered modulo interchangeability; and same tags)
        """
        if (isinstance(other, self.__class__) and self.gate == other.gate
                and self.tags == other.tags and self.engine == other.engine
                and self.all_qubits == other.all_qubits):
            return True
        return False

    def __ne__(self, other):
        return not self.__eq__(other)

    def __str__(self):
        return self.to_string()

    def to_string(self, symbols=False):
        """
        Get string representation of this Command object.
        """
        qubits = self.qubits
        ctrlqubits = self.control_qubits
        if len(ctrlqubits) > 0:
            qubits = (self.control_qubits, ) + qubits
        qstring = ""
        if len(qubits) == 1:
            qstring = str(Qureg(qubits[0]))
        else:
            qstring = "( "
            for qreg in qubits:
                qstring += str(Qureg(qreg))
                qstring += ", "
            qstring = qstring[:-2] + " )"
        cstring = "C" * len(ctrlqubits)
        return cstring + self.gate.to_string(symbols) + " | " + qstring<|MERGE_RESOLUTION|>--- conflicted
+++ resolved
@@ -104,18 +104,11 @@
             tags (list[object]):
                 Tags associated with the command.
         """
-<<<<<<< HEAD
-
-        qubits = tuple([WeakQubitRef(qubit.engine, qubit.id)
-                        for qubit in qreg]
-                       for qreg in qubits)
-        
-=======
+
         qubits = tuple(
             [WeakQubitRef(qubit.engine, qubit.id) for qubit in qreg]
             for qreg in qubits)
 
->>>>>>> 93f2d793
         self.gate = gate
         self.tags = list(tags)
         self.qubits = qubits  # property
