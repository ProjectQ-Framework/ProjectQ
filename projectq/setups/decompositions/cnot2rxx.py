#   Copyright 2018 ProjectQ-Framework (www.projectq.ch)
#
#   Licensed under the Apache License, Version 2.0 (the "License");
#   you may not use this file except in compliance with the License.
#   You may obtain a copy of the License at
#
#       http://www.apache.org/licenses/LICENSE-2.0
#
#   Unless required by applicable law or agreed to in writing, software
#   distributed under the License is distributed on an "AS IS" BASIS,
#   WITHOUT WARRANTIES OR CONDITIONS OF ANY KIND, either express or implied.
#   See the License for the specific language governing permissions and
#   limitations under the License.

"""
Registers a decomposition to for a CNOT gate in terms of Rxx, Rx and Ry gates.
"""

from projectq.cengines import DecompositionRule
from projectq.meta import Compute, get_control_count, Uncompute
from projectq.ops import Rxx,Ry,Rx,Rz,X,Y,Z
import math

def _decompose_cnot2rxx_M(cmd):
<<<<<<< HEAD
    """ Decompose CNOT gates. """
    print("decompose_M called")
=======
    """ Decompose CNOT gate into Rxx gate. """
>>>>>>> 5e7e01be
    ctrl = cmd.control_qubits
    Ry(math.pi/2) | ctrl[0]
    Rx(-math.pi/2)| ctrl[0]
    Rx(-math.pi/2)| cmd.qubits[0][0]
    Rxx(math.pi/2) | (ctrl[0], cmd.qubits[0][0])
    Ry(-1*math.pi/2)| ctrl[0]

def _decompose_cnot2rxx_P(cmd):
<<<<<<< HEAD
    """ Decompose CNOT gates. """
    print("decompose_P called")
=======
    """ Decompose CNOT gate into Rxx gate. """
>>>>>>> 5e7e01be
    ctrl = cmd.control_qubits
    Ry(-math.pi/2) | ctrl[0]
    Rx(-math.pi/2)| ctrl[0]
    Rx(math.pi/2)| cmd.qubits[0][0]
    Rxx(math.pi/2) | (ctrl[0], cmd.qubits[0][0])
    Ry(math.pi/2)| ctrl[0]

<<<<<<< HEAD
def _recognize_cnot(cmd):
    print('RECOGNIZE CNOT')
    print(cmd)
    print(get_control_count(cmd))
=======
def _recognize_cnot2(cmd):
>>>>>>> 5e7e01be
    return get_control_count(cmd) == 1

#: Decomposition rules
all_defined_decomposition_rules = [
    DecompositionRule(X.__class__, _decompose_cnot2rxx_M, _recognize_cnot),
    DecompositionRule(X.__class__, _decompose_cnot2rxx_P, _recognize_cnot)
]<|MERGE_RESOLUTION|>--- conflicted
+++ resolved
@@ -22,12 +22,7 @@
 import math
 
 def _decompose_cnot2rxx_M(cmd):
-<<<<<<< HEAD
-    """ Decompose CNOT gates. """
-    print("decompose_M called")
-=======
     """ Decompose CNOT gate into Rxx gate. """
->>>>>>> 5e7e01be
     ctrl = cmd.control_qubits
     Ry(math.pi/2) | ctrl[0]
     Rx(-math.pi/2)| ctrl[0]
@@ -36,12 +31,7 @@
     Ry(-1*math.pi/2)| ctrl[0]
 
 def _decompose_cnot2rxx_P(cmd):
-<<<<<<< HEAD
-    """ Decompose CNOT gates. """
-    print("decompose_P called")
-=======
     """ Decompose CNOT gate into Rxx gate. """
->>>>>>> 5e7e01be
     ctrl = cmd.control_qubits
     Ry(-math.pi/2) | ctrl[0]
     Rx(-math.pi/2)| ctrl[0]
@@ -49,14 +39,7 @@
     Rxx(math.pi/2) | (ctrl[0], cmd.qubits[0][0])
     Ry(math.pi/2)| ctrl[0]
 
-<<<<<<< HEAD
-def _recognize_cnot(cmd):
-    print('RECOGNIZE CNOT')
-    print(cmd)
-    print(get_control_count(cmd))
-=======
 def _recognize_cnot2(cmd):
->>>>>>> 5e7e01be
     return get_control_count(cmd) == 1
 
 #: Decomposition rules
