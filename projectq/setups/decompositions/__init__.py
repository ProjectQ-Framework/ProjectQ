--- conflicted
+++ resolved
@@ -31,13 +31,10 @@
                swap2cnot,
                toffoli2cnotandtgate,
                time_evolution,
-<<<<<<< HEAD
                uniformly_controlled_gate,
                diagonal_gate,
-               isometry)
-=======
+               isometry,
                uniformlycontrolledr2cnot)
->>>>>>> 6db7038a
 
 all_defined_decomposition_rules = [
     rule
@@ -60,12 +57,9 @@
                    swap2cnot,
                    toffoli2cnotandtgate,
                    time_evolution,
-<<<<<<< HEAD
                    uniformly_controlled_gate,
                    diagonal_gate,
-                   isometry]
-=======
+                   isometry,
                    uniformlycontrolledr2cnot]
->>>>>>> 6db7038a
-    for rule in module.all_defined_decomposition_rules
+  for rule in module.all_defined_decomposition_rules
 ]