--- conflicted
+++ resolved
@@ -12,13 +12,9 @@
 #   See the License for the specific language governing permissions and
 #   limitations under the License.
 
-<<<<<<< HEAD
-from . import (crz2cxandrz,
-               cnu2toffoliandcu,
-=======
 from . import (arb1qubit2rzandry,
                crz2cxandrz,
->>>>>>> cec38e31
+               cnu2toffoliandcu,
                entangle,
                globalphase,
                ph2r,
@@ -30,13 +26,9 @@
 
 all_defined_decomposition_rules = [
     rule
-<<<<<<< HEAD
-    for module in [crz2cxandrz,
-                   cnu2toffoliandcu,
-=======
     for module in [arb1qubit2rzandry,
                    crz2cxandrz,
->>>>>>> cec38e31
+                   cnu2toffoliandcu,
                    entangle,
                    globalphase,
                    ph2r,
