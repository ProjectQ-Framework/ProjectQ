--- conflicted
+++ resolved
@@ -33,14 +33,9 @@
 
 
 def ibm_default_engines():
-<<<<<<< HEAD
     dh = DecompositionRuleSet(modules=[projectq.setups.decompositions])
     return [TagRemover(), LocalOptimizer(10), AutoReplacer(dh), TagRemover(),
 	        IBMCNOTMapper(), LocalOptimizer(10)]
-=======
-    return [TagRemover(), LocalOptimizer(10), AutoReplacer(), TagRemover(),
-            IBMCNOTMapper(), LocalOptimizer(10)]
->>>>>>> 81752a98
 
 
 projectq.default_engines = ibm_default_engines