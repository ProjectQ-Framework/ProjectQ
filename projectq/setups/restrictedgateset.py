# -*- coding: utf-8 -*-
#   Copyright 2018 ProjectQ-Framework (www.projectq.ch)
#
#   Licensed under the Apache License, Version 2.0 (the "License");
#   you may not use this file except in compliance with the License.
#   You may obtain a copy of the License at
#
#       http://www.apache.org/licenses/LICENSE-2.0
#
#   Unless required by applicable law or agreed to in writing, software
#   distributed under the License is distributed on an "AS IS" BASIS,
#   WITHOUT WARRANTIES OR CONDITIONS OF ANY KIND, either express or implied.
#   See the License for the specific language governing permissions and
#   limitations under the License.
"""
Defines a setup to compile to a restricted gate set.

It provides the `engine_list` for the `MainEngine`. This engine list contains an AutoReplacer with most of the gate
decompositions of ProjectQ, which are used to decompose a circuit into a restricted gate set (with some limitions on
the choice of gates).
"""

import inspect

import projectq
import projectq.libs.math
import projectq.setups.decompositions
from projectq.cengines import (
    AutoReplacer,
    DecompositionRuleSet,
    InstructionFilter,
    LocalOptimizer,
    TagRemover,
)
from projectq.ops import CNOT, BasicGate, ClassicalInstructionGate, ControlledGate

from ._utils import high_level_gates, one_and_two_qubit_gates


def default_chooser(cmd, decomposition_list):  # pylint: disable=unused-argument
    """Provide the default chooser function for the AutoReplacer compiler engine."""
    return decomposition_list[0]


<<<<<<< HEAD
def get_engine_list(  # pylint: disable=too-many-branches,too-many-statements
    one_qubit_gates="any",
    two_qubit_gates=(CNOT,),
    other_gates=(),
    compiler_chooser=default_chooser,
):
=======
def get_engine_list(one_qubit_gates="any",
                    two_qubit_gates=(CNOT, ),
                    other_gates=(),
                    compiler_chooser=default_chooser,
                    apply_commutation=True):
>>>>>>> b8b6057a
    """
    Return an engine list to compile to a restricted gate set.

    Note:
        If you choose a new gate set for which the compiler does not yet have standard rules, it raises an
        `NoGateDecompositionError` or a `RuntimeError: maximum recursion depth exceeded...`. Also note that even the
        gate sets which work might not yet be optimized. So make sure to double check and potentially extend the
        decomposition rules.  This implemention currently requires that the one qubit gates must contain Rz and at
        least one of {Ry(best), Rx, H} and the two qubit gate must contain CNOT (recommended) or CZ.

    Note:
        Classical instructions gates such as e.g. Flush and Measure are automatically allowed.

    Example:
        get_engine_list(one_qubit_gates=(Rz, Ry, Rx, H),
                        two_qubit_gates=(CNOT,),
                        other_gates=(TimeEvolution,)
                        compiler_chooser=chooser_Ry_reducer,
                        apply_commutation=True)

    Args:
        one_qubit_gates: "any" allows any one qubit gate, otherwise provide a tuple of the allowed gates. If the gates
                         are instances of a class (e.g. X), it allows all gates which are equal to it. If the gate is
                         a class (Rz), it allows all instances of this class.
                         Default is "any"
        two_qubit_gates: "any" allows any two qubit gate, otherwise provide a tuple of the allowed gates. If the gates
                         are instances of a class (e.g. CNOT), it allows all gates which are equal to it. If the gate
                         is a class, it allows all instances of this class.
                         Default is (CNOT,).
<<<<<<< HEAD
        other_gates: A tuple of the allowed gates. If the gates are instances of a class (e.g. QFT), it allows all
                         gates which are equal to it. If the gate is a class, it allows all instances of this class.
        compiler_chooser:function selecting the decomposition to use in the Autoreplacer engine

=======
        other_gates:     A tuple of the allowed gates. If the gates are
                         instances of a class (e.g. QFT), it allows all gates
                         which are equal to it. If the gate is a class, it
                         allows all instances of this class.
        compiler_chooser:function selecting the decomposition to use in the
                         Autoreplacer engine.
        apply_commutation: tells the LocalOptimizer engine whether to consider 
                        commutation rules during optimization.
>>>>>>> b8b6057a
    Raises:
        TypeError: If input is for the gates is not "any" or a tuple. Also if element within tuple is not a class or
                   instance of BasicGate (e.g. CRz which is a shortcut function)

    Returns:
        A list of suitable compiler engines.
    """
    if two_qubit_gates != "any" and not isinstance(two_qubit_gates, tuple):
        raise TypeError(
            "two_qubit_gates parameter must be 'any' or a tuple. "
            "When supplying only one gate, make sure to correctly "
            "create the tuple (don't miss the comma), "
            "e.g. two_qubit_gates=(CNOT,)"
        )
    if one_qubit_gates != "any" and not isinstance(one_qubit_gates, tuple):
        raise TypeError("one_qubit_gates parameter must be 'any' or a tuple.")
    if not isinstance(other_gates, tuple):
        raise TypeError("other_gates parameter must be a tuple.")

    rule_set = DecompositionRuleSet(modules=[projectq.libs.math, projectq.setups.decompositions])
    allowed_gate_classes = []  # n-qubit gates
    allowed_gate_instances = []
    allowed_gate_classes1 = []  # 1-qubit gates
    allowed_gate_instances1 = []
    allowed_gate_classes2 = []  # 2-qubit gates
    allowed_gate_instances2 = []

    if one_qubit_gates != "any":
        for gate in one_qubit_gates:
            if inspect.isclass(gate):
                allowed_gate_classes1.append(gate)
            elif isinstance(gate, BasicGate):
                allowed_gate_instances1.append(gate)
            else:
                raise TypeError("unsupported one_qubit_gates argument")
    if two_qubit_gates != "any":
        for gate in two_qubit_gates:
            if inspect.isclass(gate):
                #  Controlled gate classes don't yet exists and would require
                #  separate treatment
                if isinstance(gate, ControlledGate):  # pragma: no cover
                    raise RuntimeError('Support for controlled gate not implemented!')
                allowed_gate_classes2.append(gate)
            elif isinstance(gate, BasicGate):
                if isinstance(gate, ControlledGate):
                    allowed_gate_instances2.append((gate._gate, gate._n))  # pylint: disable=protected-access
                else:
                    allowed_gate_instances2.append((gate, 0))
            else:
                raise TypeError("unsupported two_qubit_gates argument")
    for gate in other_gates:
        if inspect.isclass(gate):
            #  Controlled gate classes don't yet exists and would require
            #  separate treatment
            if isinstance(gate, ControlledGate):  # pragma: no cover
                raise RuntimeError('Support for controlled gate not implemented!')
            allowed_gate_classes.append(gate)
        elif isinstance(gate, BasicGate):
            if isinstance(gate, ControlledGate):
                allowed_gate_instances.append((gate._gate, gate._n))  # pylint: disable=protected-access
            else:
                allowed_gate_instances.append((gate, 0))
        else:
            raise TypeError("unsupported other_gates argument")
    allowed_gate_classes = tuple(allowed_gate_classes)
    allowed_gate_instances = tuple(allowed_gate_instances)
    allowed_gate_classes1 = tuple(allowed_gate_classes1)
    allowed_gate_instances1 = tuple(allowed_gate_instances1)
    allowed_gate_classes2 = tuple(allowed_gate_classes2)
    allowed_gate_instances2 = tuple(allowed_gate_instances2)

    def low_level_gates(eng, cmd):  # pylint: disable=unused-argument,too-many-return-statements
        all_qubits = [q for qr in cmd.all_qubits for q in qr]
        if isinstance(cmd.gate, ClassicalInstructionGate):
            # This is required to allow Measure, Allocate, Deallocate, Flush
            return True
        if one_qubit_gates == "any" and len(all_qubits) == 1:
            return True
        if two_qubit_gates == "any" and len(all_qubits) == 2:
            return True
        if isinstance(cmd.gate, allowed_gate_classes):
            return True
        if (cmd.gate, len(cmd.control_qubits)) in allowed_gate_instances:
            return True
        if isinstance(cmd.gate, allowed_gate_classes1) and len(all_qubits) == 1:
            return True
        if isinstance(cmd.gate, allowed_gate_classes2) and len(all_qubits) == 2:
            return True
        if cmd.gate in allowed_gate_instances1 and len(all_qubits) == 1:
            return True
        if (cmd.gate, len(cmd.control_qubits)) in allowed_gate_instances2 and len(all_qubits) == 2:
            return True
        return False

    return [
        AutoReplacer(rule_set, compiler_chooser),
        TagRemover(),
        InstructionFilter(high_level_gates),
        LocalOptimizer(5, apply_commutation=apply_commutation),
        AutoReplacer(rule_set, compiler_chooser),
        TagRemover(),
        InstructionFilter(one_and_two_qubit_gates),
        LocalOptimizer(5, apply_commutation=apply_commutation),
        AutoReplacer(rule_set, compiler_chooser),
        TagRemover(),
        InstructionFilter(low_level_gates),
        LocalOptimizer(5, apply_commutation=apply_commutation),
    ]<|MERGE_RESOLUTION|>--- conflicted
+++ resolved
@@ -42,20 +42,13 @@
     return decomposition_list[0]
 
 
-<<<<<<< HEAD
 def get_engine_list(  # pylint: disable=too-many-branches,too-many-statements
     one_qubit_gates="any",
     two_qubit_gates=(CNOT,),
     other_gates=(),
     compiler_chooser=default_chooser,
+    apply_commutation=True
 ):
-=======
-def get_engine_list(one_qubit_gates="any",
-                    two_qubit_gates=(CNOT, ),
-                    other_gates=(),
-                    compiler_chooser=default_chooser,
-                    apply_commutation=True):
->>>>>>> b8b6057a
     """
     Return an engine list to compile to a restricted gate set.
 
@@ -85,21 +78,11 @@
                          are instances of a class (e.g. CNOT), it allows all gates which are equal to it. If the gate
                          is a class, it allows all instances of this class.
                          Default is (CNOT,).
-<<<<<<< HEAD
         other_gates: A tuple of the allowed gates. If the gates are instances of a class (e.g. QFT), it allows all
                          gates which are equal to it. If the gate is a class, it allows all instances of this class.
-        compiler_chooser:function selecting the decomposition to use in the Autoreplacer engine
-
-=======
-        other_gates:     A tuple of the allowed gates. If the gates are
-                         instances of a class (e.g. QFT), it allows all gates
-                         which are equal to it. If the gate is a class, it
-                         allows all instances of this class.
-        compiler_chooser:function selecting the decomposition to use in the
-                         Autoreplacer engine.
-        apply_commutation: tells the LocalOptimizer engine whether to consider 
+        compiler_chooser:function selecting the decomposition to use in the Autoreplacer engine.
+        apply_commutation: tells the LocalOptimizer engine whether to consider
                         commutation rules during optimization.
->>>>>>> b8b6057a
     Raises:
         TypeError: If input is for the gates is not "any" or a tuple. Also if element within tuple is not a class or
                    instance of BasicGate (e.g. CRz which is a shortcut function)
