--- conflicted
+++ resolved
@@ -152,11 +152,8 @@
         Raises:
             ValueError: Qubit already deallocated. Caller likely has a bug.
         """
-<<<<<<< HEAD
-
-        # Already deallocated?
         if qubit.id == -1:
-            return
+            raise ValueError("Already deallocated.")
 
         from projectq.meta import DirtyQubitTag
         is_dirty = qubit.id in self.main_engine.dirty_qubits
@@ -164,26 +161,6 @@
                            Deallocate,
                            (Qureg([qubit]),),
                            tags=[DirtyQubitTag()] if is_dirty else [])])
-=======
-        if qubit.id == -1:
-            raise ValueError("Already deallocated.")
-
-        if qubit.id not in self.main_engine.dirty_qubits:
-            self.send([Command(self, Deallocate, ([qubit],))])
-        else:
-            from projectq.meta import DirtyQubitTag
-            oldnext = self.next_engine
-
-            def cmd_modifier(cmd):
-                assert(cmd.gate == Deallocate)
-                cmd.tags += [DirtyQubitTag()]
-                return cmd
-            self.next_engine = projectq.cengines.CommandModifier(
-                cmd_modifier)
-            self.next_engine.next_engine = oldnext
-            self.send([Command(self, Deallocate, ([qubit],))])
-            self.next_engine = oldnext
->>>>>>> ce0b836f
 
     def is_meta_tag_supported(self, meta_tag):
         """
