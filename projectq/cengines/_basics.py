--- conflicted
+++ resolved
@@ -151,42 +151,23 @@
         Raises:
             ValueError: Qubit already deallocated. Caller likely has a bug.
         """
-<<<<<<< HEAD
-        if qubit.id != -1:
-            if qubit.id not in self.main_engine.dirty_qubits:
-                self.send([Command(self, Deallocate, ([qubit],))])
-            else:
-                oldnext = self.next_engine
-
-                def cmd_modifier(cmd):
-                    assert(cmd.gate == Deallocate)
-                    cmd.tags += [projectq.cengines.DirtyQubitTag()]
-                    return cmd
-                self.next_engine = projectq.cengines.CommandModifier(
-                    cmd_modifier)
-                self.next_engine.next_engine = oldnext
-                self.send([Command(self, Deallocate, ([qubit],))])
-                self.next_engine = oldnext
-=======
         if qubit.id == -1:
             raise ValueError("Already deallocated.")
 
         if qubit.id not in self.main_engine.dirty_qubits:
             self.send([Command(self, Deallocate, ([qubit],))])
         else:
-            from projectq.meta import DirtyQubitTag
             oldnext = self.next_engine
 
             def cmd_modifier(cmd):
                 assert(cmd.gate == Deallocate)
-                cmd.tags += [DirtyQubitTag()]
+                cmd.tags += [projectq.cengines.DirtyQubitTag()]
                 return cmd
             self.next_engine = projectq.cengines.CommandModifier(
                 cmd_modifier)
             self.next_engine.next_engine = oldnext
             self.send([Command(self, Deallocate, ([qubit],))])
             self.next_engine = oldnext
->>>>>>> ce0b836f
 
     def is_meta_tag_supported(self, meta_tag):
         """
