#   Licensed under the Apache License, Version 2.0 (the "License");
#   you may not use this file except in compliance with the License.
#   You may obtain a copy of the License at
#
#       http://www.apache.org/licenses/LICENSE-2.0
#
#   Unless required by applicable law or agreed to in writing, software
#   distributed under the License is distributed on an "AS IS" BASIS,
#   WITHOUT WARRANTIES OR CONDITIONS OF ANY KIND, either express or implied.
#   See the License for the specific language governing permissions and
#   limitations under the License.

"""
Contains an AutoReplacer compiler engine which uses engine.is_available to
determine whether a command can be executed. If not, it uses the loaded setup
(e.g., default) to find an appropriate decomposition.

The InstructionFilter can be used to further specify which gates to
replace/keep.
"""

from projectq.cengines import (LastEngineException,
                               BasicEngine,
                               ForwarderEngine,
                               CommandModifier)
from projectq.ops import (FlushGate,
                          get_inverse)


class NoGateDecompositionError(Exception):
    pass


class InstructionFilter(BasicEngine):
    """
    The InstructionFilter is a compiler engine which changes the behavior of
    is_available according to a filter function. All commands are passed to
    this function, which then returns whether this command can be executed
    (True) or needs replacement (False).
    """
    def __init__(self, filterfun):
        """
        Initializer: The provided filterfun returns True for all commands
        which do not need replacement and False for commands that do.

        Args:
            filterfun (function): Filter function which returns True for
                available commands, and False otherwise. filterfun will be
                called as filterfun(self, cmd).
        """
        BasicEngine.__init__(self)
        self._filterfun = filterfun

    def is_available(self, cmd):
        """
        Specialized implementation of BasicBackend.is_available: Forwards this
        call to the filter function given to the constructor.

        Args:
            cmd (Command): Command for which to check availability.
        """
        return self._filterfun(self, cmd)

    def receive(self, command_list):
        """
        Forward all commands to the next engine.

        Args:
            command_list (list<Command>): List of commands to receive.
        """
        self.next_engine.receive(command_list)


class AutoReplacer(BasicEngine):
<<<<<<< HEAD
	"""
	The AutoReplacer is a compiler engine which uses engine.is_available in
	order to determine which commands need to be replaced/decomposed/compiled
	further. The loaded setup is used to find decomposition rules appropriate
	for each command (e.g., setups.default).
	"""
	def __init__(self, decompositionRuleSet, decomposition_chooser=
	             lambda cmd, decomposition_list: decomposition_list[0]):
		"""
		Initialize an AutoReplacer.

		Args:
			decomposition_chooser (function): A function which, given the Command
				to decompose and a list of potential Decomposition objects,
				determines (and then returns) the 'best' decomposition.

		The default decomposition chooser simply returns the first list element,
		i.e., calling

		.. code-block:: python

			repl = AutoReplacer()

		Amounts to

		.. code-block:: python

			def decomposition_chooser(cmd, decomp_list):
				return decomp_list[0]
			repl = AutoReplacer(decomposition_chooser)
		"""
		BasicEngine.__init__(self)
		self._decomp_chooser = decomposition_chooser
		self.decompositionRuleSet = decompositionRuleSet
		
	def _process_command(self, cmd):
		"""
		Check whether a command cmd can be handled by further engines and, if not,
		replace it using the decomposition rules loaded with the setup
		(e.g., setups.default).
		
		Args:
			cmd (Command): Command to process.
		
		Raises:
			Exception if no replacement is available in the loaded setup.
		"""
		if self.is_available(cmd):
			self.send([cmd])
		else:			
			# check for decomposition rules
			decomp_list = []
			potential_decomps = []
			inv_list = []
			
			# check for forward rules
			cls = cmd.gate.__class__.__name__
			try:
				potential_decomps = [d for d in self.decompositionRuleSet.decompositions[cls]]
			except KeyError:
				pass
			# check for rules implementing the inverse gate and run them in reverse
			inv_cls = get_inverse(cmd.gate).__class__.__name__
			try:
				potential_decomps += [d.get_inverse_decomposition()
				                      for d in self.decompositionRuleSet.decompositions[inv_cls]]
			except KeyError:
				pass
			# throw out the ones which don't recognize the command
			for d in potential_decomps:
				if d.check(cmd):
					decomp_list.append(d)
					
			if len(decomp_list) == 0:
				raise NoGateDecompositionError("\nNo replacement found for "
				                                + str(cmd) + "!")
			
			# use decomposition chooser to determine the best decomposition
			chosen_decomp = self._decomp_chooser(cmd, decomp_list)
			
			# the decomposed command must have the same tags (plus the ones it gets
			# from meta-statements inside the decomposition rule).
			# --> use a CommandModifier with a ForwarderEngine to achieve this.
			old_tags = cmd.tags[:]
			def cmd_mod_fun(cmd):  # Adds the tags
				cmd.tags = old_tags[:] + cmd.tags
				cmd.engine = self.main_engine
				return cmd
			# the CommandModifier calls cmd_mod_fun for each command --> commands
			# get the right tags.
			cmod_eng = CommandModifier(cmd_mod_fun)
			cmod_eng.next_engine = self  # send modified commands back here
			cmod_eng.main_engine = self.main_engine
			# forward everything to cmod_eng using the ForwarderEngine
			# which behaves just like MainEngine (--> meta functions still work)
			forwarder_eng = ForwarderEngine(cmod_eng)
			cmd.engine = forwarder_eng  # gates will be sent directly to forwarder
			# (and not to main engine, which would screw up the ordering).
			
			chosen_decomp.decompose(cmd)  # run the decomposition
	
	def receive(self, command_list):
		"""
		Receive a list of commands from the previous compiler engine and, if
		necessary, replace/decompose the gates according to the decomposition
		rules in the loaded setup.
		
		Args:
			command_list (list<Command>): List of commands to handle.
		"""
		for cmd in command_list:
			if not isinstance(cmd.gate, FlushGate):
				self._process_command(cmd)
			else:
				self.send([cmd])
=======
    """
    The AutoReplacer is a compiler engine which uses engine.is_available in
    order to determine which commands need to be replaced/decomposed/compiled
    further. The loaded setup is used to find decomposition rules appropriate
    for each command (e.g., setups.default).
    """
    def __init__(self, decomposition_chooser=
                 lambda cmd, decomposition_list: decomposition_list[0]):
        """
        Initialize an AutoReplacer.

        Args:
            decomposition_chooser (function): A function which, given the
                Command to decompose and a list of potential Decomposition
                objects, determines (and then returns) the 'best'
                decomposition.

        The default decomposition chooser simply returns the first list
        element, i.e., calling

        .. code-block:: python

            repl = AutoReplacer()

        Amounts to

        .. code-block:: python

            def decomposition_chooser(cmd, decomp_list):
                return decomp_list[0]
            repl = AutoReplacer(decomposition_chooser)
        """
        BasicEngine.__init__(self)
        self._decomp_chooser = decomposition_chooser

    def _process_command(self, cmd):
        """
        Check whether a command cmd can be handled by further engines and,
        if not, replace it using the decomposition rules loaded with the setup
        (e.g., setups.default).

        Args:
            cmd (Command): Command to process.

        Raises:
            Exception if no replacement is available in the loaded setup.
        """
        if self.is_available(cmd):
            self.send([cmd])
        else:
            # check for decomposition rules
            decomp_list = []
            potential_decomps = []
            inv_list = []

            # check for forward rules
            cls = cmd.gate.__class__.__name__
            try:
                potential_decomps = [d for d in dh.decompositions[cls]]
            except KeyError:
                pass
            # check for rules implementing the inverse gate
            # and run them in reverse
            inv_cls = get_inverse(cmd.gate).__class__.__name__
            try:
                potential_decomps += [d.get_inverse_decomposition()
                                      for d in dh.decompositions[inv_cls]]
            except KeyError:
                pass
            # throw out the ones which don't recognize the command
            for d in potential_decomps:
                if d.check(cmd):
                    decomp_list.append(d)

            if len(decomp_list) == 0:
                raise NoGateDecompositionError("\nNo replacement found for "
                                               + str(cmd) + "!")

            # use decomposition chooser to determine the best decomposition
            chosen_decomp = self._decomp_chooser(cmd, decomp_list)

            # the decomposed command must have the same tags
            # (plus the ones it gets from meta-statements inside the
            # decomposition rule).
            # --> use a CommandModifier with a ForwarderEngine to achieve this.
            old_tags = cmd.tags[:]

            def cmd_mod_fun(cmd):  # Adds the tags
                cmd.tags = old_tags[:] + cmd.tags
                cmd.engine = self.main_engine
                return cmd
            # the CommandModifier calls cmd_mod_fun for each command
            # --> commands get the right tags.
            cmod_eng = CommandModifier(cmd_mod_fun)
            cmod_eng.next_engine = self  # send modified commands back here
            cmod_eng.main_engine = self.main_engine
            # forward everything to cmod_eng using the ForwarderEngine
            # which behaves just like MainEngine
            # (--> meta functions still work)
            forwarder_eng = ForwarderEngine(cmod_eng)
            cmd.engine = forwarder_eng  # send gates directly to forwarder
            # (and not to main engine, which would screw up the ordering).

            chosen_decomp.decompose(cmd)  # run the decomposition

    def receive(self, command_list):
        """
        Receive a list of commands from the previous compiler engine and, if
        necessary, replace/decompose the gates according to the decomposition
        rules in the loaded setup.

        Args:
            command_list (list<Command>): List of commands to handle.
        """
        for cmd in command_list:
            if not isinstance(cmd.gate, FlushGate):
                self._process_command(cmd)
            else:
                self.send([cmd])
>>>>>>> 81752a98
<|MERGE_RESOLUTION|>--- conflicted
+++ resolved
@@ -72,7 +72,6 @@
 
 
 class AutoReplacer(BasicEngine):
-<<<<<<< HEAD
 	"""
 	The AutoReplacer is a compiler engine which uses engine.is_available in
 	order to determine which commands need to be replaced/decomposed/compiled
@@ -187,125 +186,4 @@
 			if not isinstance(cmd.gate, FlushGate):
 				self._process_command(cmd)
 			else:
-				self.send([cmd])
-=======
-    """
-    The AutoReplacer is a compiler engine which uses engine.is_available in
-    order to determine which commands need to be replaced/decomposed/compiled
-    further. The loaded setup is used to find decomposition rules appropriate
-    for each command (e.g., setups.default).
-    """
-    def __init__(self, decomposition_chooser=
-                 lambda cmd, decomposition_list: decomposition_list[0]):
-        """
-        Initialize an AutoReplacer.
-
-        Args:
-            decomposition_chooser (function): A function which, given the
-                Command to decompose and a list of potential Decomposition
-                objects, determines (and then returns) the 'best'
-                decomposition.
-
-        The default decomposition chooser simply returns the first list
-        element, i.e., calling
-
-        .. code-block:: python
-
-            repl = AutoReplacer()
-
-        Amounts to
-
-        .. code-block:: python
-
-            def decomposition_chooser(cmd, decomp_list):
-                return decomp_list[0]
-            repl = AutoReplacer(decomposition_chooser)
-        """
-        BasicEngine.__init__(self)
-        self._decomp_chooser = decomposition_chooser
-
-    def _process_command(self, cmd):
-        """
-        Check whether a command cmd can be handled by further engines and,
-        if not, replace it using the decomposition rules loaded with the setup
-        (e.g., setups.default).
-
-        Args:
-            cmd (Command): Command to process.
-
-        Raises:
-            Exception if no replacement is available in the loaded setup.
-        """
-        if self.is_available(cmd):
-            self.send([cmd])
-        else:
-            # check for decomposition rules
-            decomp_list = []
-            potential_decomps = []
-            inv_list = []
-
-            # check for forward rules
-            cls = cmd.gate.__class__.__name__
-            try:
-                potential_decomps = [d for d in dh.decompositions[cls]]
-            except KeyError:
-                pass
-            # check for rules implementing the inverse gate
-            # and run them in reverse
-            inv_cls = get_inverse(cmd.gate).__class__.__name__
-            try:
-                potential_decomps += [d.get_inverse_decomposition()
-                                      for d in dh.decompositions[inv_cls]]
-            except KeyError:
-                pass
-            # throw out the ones which don't recognize the command
-            for d in potential_decomps:
-                if d.check(cmd):
-                    decomp_list.append(d)
-
-            if len(decomp_list) == 0:
-                raise NoGateDecompositionError("\nNo replacement found for "
-                                               + str(cmd) + "!")
-
-            # use decomposition chooser to determine the best decomposition
-            chosen_decomp = self._decomp_chooser(cmd, decomp_list)
-
-            # the decomposed command must have the same tags
-            # (plus the ones it gets from meta-statements inside the
-            # decomposition rule).
-            # --> use a CommandModifier with a ForwarderEngine to achieve this.
-            old_tags = cmd.tags[:]
-
-            def cmd_mod_fun(cmd):  # Adds the tags
-                cmd.tags = old_tags[:] + cmd.tags
-                cmd.engine = self.main_engine
-                return cmd
-            # the CommandModifier calls cmd_mod_fun for each command
-            # --> commands get the right tags.
-            cmod_eng = CommandModifier(cmd_mod_fun)
-            cmod_eng.next_engine = self  # send modified commands back here
-            cmod_eng.main_engine = self.main_engine
-            # forward everything to cmod_eng using the ForwarderEngine
-            # which behaves just like MainEngine
-            # (--> meta functions still work)
-            forwarder_eng = ForwarderEngine(cmod_eng)
-            cmd.engine = forwarder_eng  # send gates directly to forwarder
-            # (and not to main engine, which would screw up the ordering).
-
-            chosen_decomp.decompose(cmd)  # run the decomposition
-
-    def receive(self, command_list):
-        """
-        Receive a list of commands from the previous compiler engine and, if
-        necessary, replace/decompose the gates according to the decomposition
-        rules in the loaded setup.
-
-        Args:
-            command_list (list<Command>): List of commands to handle.
-        """
-        for cmd in command_list:
-            if not isinstance(cmd.gate, FlushGate):
-                self._process_command(cmd)
-            else:
-                self.send([cmd])
->>>>>>> 81752a98
+				self.send([cmd])