# -*- coding: utf-8 -*-
#   Copyright 2017 ProjectQ-Framework (www.projectq.ch)
#
#   Licensed under the Apache License, Version 2.0 (the "License");
#   you may not use this file except in compliance with the License.
#   You may obtain a copy of the License at
#
#       http://www.apache.org/licenses/LICENSE-2.0
#
#   Unless required by applicable law or agreed to in writing, software
#   distributed under the License is distributed on an "AS IS" BASIS,
#   WITHOUT WARRANTIES OR CONDITIONS OF ANY KIND, either express or implied.
#   See the License for the specific language governing permissions and
#   limitations under the License.

<<<<<<< HEAD
"""Module containing the definition of a decomposition rule."""

from projectq.ops import BasicGate
=======
from projectq.ops._basics import BasicGate, BasicGateMeta
>>>>>>> b8b6057a


class ThisIsNotAGateClassError(TypeError):
    """Exception raised when a gate instance is encountered instead of a gate class in a decomposition rule."""


class DecompositionRule:  # pylint: disable=too-few-public-methods
    """A rule for breaking down specific gates into sequences of simpler gates."""

    def __init__(self, gate_class, gate_decomposer, gate_recognizer=lambda cmd: True):
        """
        Initialize a DecompositionRule object.

        Args:
            gate_class (type): The type of gate that this rule decomposes.

                The gate class is redundant information used to make lookups faster when iterating over a circuit and
                deciding "which rules apply to this gate?" again and again.

                Note that this parameter is a gate type, not a gate instance.  You supply gate_class=MyGate or
                gate_class=MyGate().__class__, not gate_class=MyGate().

            gate_decomposer (function[projectq.ops.Command]): Function which, given the command to decompose, applies
                a sequence of gates corresponding to the high-level function of a gate of type gate_class.

            gate_recognizer (function[projectq.ops.Command] : boolean): A predicate that determines if the
                decomposition applies to the given command (on top of the filtering by gate_class).

                For example, a decomposition rule may only to apply rotation gates that rotate by a specific angle.

                If no gate_recognizer is given, the decomposition applies to all gates matching the gate_class.
        """
        # Check for common gate_class type mistakes.
        if isinstance(gate_class, BasicGate):
            raise ThisIsNotAGateClassError(
                "gate_class is a gate instance instead of a type of BasicGate."
<<<<<<< HEAD
                "\nDid you pass in someGate instead of someGate.__class__?"
            )
        if gate_class == type.__class__:
=======
                "\nDid you pass in someGate instead of someGate.__class__?")
        if gate_class in (type.__class__, BasicGateMeta):
>>>>>>> b8b6057a
            raise ThisIsNotAGateClassError(
                "gate_class is type.__class__ instead of a type of BasicGate."
                "\nDid you pass in GateType.__class__ instead of GateType?"
            )

        self.gate_class = gate_class
        self.gate_decomposer = gate_decomposer
        self.gate_recognizer = gate_recognizer<|MERGE_RESOLUTION|>--- conflicted
+++ resolved
@@ -13,13 +13,9 @@
 #   See the License for the specific language governing permissions and
 #   limitations under the License.
 
-<<<<<<< HEAD
 """Module containing the definition of a decomposition rule."""
 
-from projectq.ops import BasicGate
-=======
 from projectq.ops._basics import BasicGate, BasicGateMeta
->>>>>>> b8b6057a
 
 
 class ThisIsNotAGateClassError(TypeError):
@@ -56,14 +52,11 @@
         if isinstance(gate_class, BasicGate):
             raise ThisIsNotAGateClassError(
                 "gate_class is a gate instance instead of a type of BasicGate."
-<<<<<<< HEAD
                 "\nDid you pass in someGate instead of someGate.__class__?"
             )
         if gate_class == type.__class__:
-=======
-                "\nDid you pass in someGate instead of someGate.__class__?")
+                "\nDid you pass in someGate instead of someGate.__class__?"
         if gate_class in (type.__class__, BasicGateMeta):
->>>>>>> b8b6057a
             raise ThisIsNotAGateClassError(
                 "gate_class is type.__class__ instead of a type of BasicGate."
                 "\nDid you pass in GateType.__class__ instead of GateType?"
