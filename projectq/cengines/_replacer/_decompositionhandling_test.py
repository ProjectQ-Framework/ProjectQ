--- conflicted
+++ resolved
@@ -20,37 +20,11 @@
 from projectq.cengines import DecompositionRule
 
 
-<<<<<<< HEAD
 def test_decomposition_rule_wrong_input():
 	class WrongInput(BasicRotationGate):
 		pass
 	
-	def decompose_func(cmd):
-		pass
-	
-	def recognize_func(cmd):
-		pass
-
 	with pytest.raises(_decompositionhandling.ThisIsNotAGateClassError):
 		_ = DecompositionRule(WrongInput.__class__,
-		                      decompose_func, recognize_func)
-	decompose_func("")
-	recognize_func("")
-=======
-def test_register_decomposition_wrong_input():
-    class WrongInput(BasicRotationGate):
-        pass
-
-    def decompose_func(cmd):
-        pass
-
-    def recognize_func(cmd):
-        pass
-
-    with pytest.raises(_decompositionhandling.ThisIsNotAGateClassError):
-        _decompositionhandling.register_decomposition(WrongInput.__class__,
-                                                      decompose_func,
-                                                      recognize_func)
-    decompose_func("")
-    recognize_func("")
->>>>>>> 81752a98
+		                      lambda cmd: None,
+                              lambda cmd: None)