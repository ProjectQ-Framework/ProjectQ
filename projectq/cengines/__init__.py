#   Copyright 2017 ProjectQ-Framework (www.projectq.ch)
#
#   Licensed under the Apache License, Version 2.0 (the "License");
#   you may not use this file except in compliance with the License.
#   You may obtain a copy of the License at
#
#       http://www.apache.org/licenses/LICENSE-2.0
#
#   Unless required by applicable law or agreed to in writing, software
#   distributed under the License is distributed on an "AS IS" BASIS,
#   WITHOUT WARRANTIES OR CONDITIONS OF ANY KIND, either express or implied.
#   See the License for the specific language governing permissions and
#   limitations under the License.

from ._basics import (BasicEngine,
                      LastEngineException,
                      ForwarderEngine)
from ._cmdmodifier import CommandModifier
<<<<<<< HEAD
from ._basicmapper import BasicMapperEngine, LogicalQubitIDTag
=======
from ._basicmapper import BasicMapperEngine
>>>>>>> 46f0c113
from ._ibmcnotmapper import IBMCNOTMapper
from ._linearmapper import LinearMapper
from ._manualmapper import ManualMapper
from ._main import (MainEngine,
                    NotYetMeasuredError,
                    UnsupportedEngineError)
from ._optimize import LocalOptimizer
from ._replacer import (AutoReplacer,
                        InstructionFilter,
                        DecompositionRuleSet,
                        DecompositionRule)
from ._tagremover import TagRemover
from ._testengine import CompareEngine, DummyEngine<|MERGE_RESOLUTION|>--- conflicted
+++ resolved
@@ -16,11 +16,7 @@
                       LastEngineException,
                       ForwarderEngine)
 from ._cmdmodifier import CommandModifier
-<<<<<<< HEAD
-from ._basicmapper import BasicMapperEngine, LogicalQubitIDTag
-=======
 from ._basicmapper import BasicMapperEngine
->>>>>>> 46f0c113
 from ._ibmcnotmapper import IBMCNOTMapper
 from ._linearmapper import LinearMapper
 from ._manualmapper import ManualMapper
