#   Copyright 2018 ProjectQ-Framework (www.projectq.ch)
#
#   Licensed under the Apache License, Version 2.0 (the "License");
#   you may not use this file except in compliance with the License.
#   You may obtain a copy of the License at
#
#       http://www.apache.org/licenses/LICENSE-2.0
#
#   Unless required by applicable law or agreed to in writing, software
#   distributed under the License is distributed on an "AS IS" BASIS,
#   WITHOUT WARRANTIES OR CONDITIONS OF ANY KIND, either express or implied.
#   See the License for the specific language governing permissions and
#   limitations under the License.

"""
Mapper for a quantum circuit to a 2D square grid.

Input: Quantum circuit with 1 and 2 qubit gates on n qubits. Gates are assumed
       to be applied in parallel if they act on disjoint qubit(s) and any pair
       of qubits can perform a 2 qubit gate (all-to-all connectivity)
Output: Quantum circuit in which qubits are placed in 2-D square grid in which
        only nearest neighbour qubits can perform a 2 qubit gate. The mapper
        uses Swap gates in order to move qubits next to each other.
"""
from copy import deepcopy
import itertools
import math
import random

import networkx as nx

from projectq.cengines import (BasicMapperEngine, LinearMapper,
                               return_swap_depth)
from projectq.ops import (AllocateQubitGate, Command, DeallocateQubitGate,
                          FlushGate, Swap)
from projectq.types import WeakQubitRef


class GridMapper(BasicMapperEngine):
    """
    Mapper to a 2-D grid graph.

    Mapped qubits on the grid are numbered in row-major order. E.g. for
    3 rows and 2 columns:

    0 - 1
    |   |
    2 - 3
    |   |
    4 - 5

    The numbers are the mapped qubit ids. The backend might number
    the qubits on the grid differently (e.g. not row-major), we call these
    backend qubit ids. If the backend qubit ids are not row-major, one can
    pass a dictionary translating from our row-major mapped ids to these
    backend ids.

    Note: The algorithm sorts twice inside each column and once inside each
          row.

    Attributes:
        current_mapping:  Stores the mapping: key is logical qubit id, value
<<<<<<< HEAD
                          are backend qubit ids.
=======
                          is backend qubit id.
>>>>>>> ab110beb
        storage(int): Number of gate it caches before mapping.
        num_rows(int): Number of rows in the grid
        num_columns(int): Number of columns in the grid
        num_qubits(int): num_rows x num_columns = number of qubits
        num_mappings (int): Number of times the mapper changed the mapping
        depth_of_swaps (dict): Key are circuit depth of swaps, value is the
                               number of such mappings which have been
                               applied
        num_of_swaps_per_mapping (dict): Key are the number of swaps per
                                         mapping, value is the number of such
                                         mappings which have been applied

    """
    def __init__(self, num_rows, num_columns, mapped_ids_to_backend_ids=None,
                 storage=1000,
                 optimization_function=lambda x: return_swap_depth(x),
                 num_optimization_steps=50):
        """
        Initialize a GridMapper compiler engine.

        Args:
            num_rows(int): Number of rows in the grid
            num_columns(int): Number of columns in the grid.
            mapped_ids_to_backend_ids(dict): Stores a mapping from mapped ids
                                             which are 0,...,self.num_qubits-1
                                             in row-major order on the grid to
                                             the corresponding qubit ids of the
                                             backend. Key: mapped id. Value:
                                             corresponding backend id.
                                             Default is None which means
                                             backend ids are identical to
                                             mapped ids.
            storage: Number of gates to temporarily store
            optimization_function: Function which takes a list of swaps and
                                   returns a cost value. Mapper chooses a
                                   permutation which minimizes this cost.
                                   Default optimizes for circuit depth.
            num_optimization_steps(int): Number of different permutations to
                                         of the matching to try and minimize
                                         the cost.
        Raises:
            RuntimeError: if incorrect `mapped_ids_to_backend_ids` parameter
        """
        BasicMapperEngine.__init__(self)
        self.num_rows = num_rows
        self.num_columns = num_columns
        self.num_qubits = num_rows * num_columns
        # Internally we use the mapped ids until sending a command.
        # Before sending we use this map to translate to backend ids:
        self._mapped_ids_to_backend_ids = mapped_ids_to_backend_ids
        if self._mapped_ids_to_backend_ids is None:
            self._mapped_ids_to_backend_ids = dict()
            for i in range(self.num_qubits):
                self._mapped_ids_to_backend_ids[i] = i
        if (not (set(self._mapped_ids_to_backend_ids.keys()) ==
                 set(list(range(self.num_qubits)))) or not (
                 len(set(self._mapped_ids_to_backend_ids.values())) ==
                 self.num_qubits)):
            raise RuntimeError("Incorrect mapped_ids_to_backend_ids parameter")
        self._backend_ids_to_mapped_ids = dict()
        for mapped_id, backend_id in self._mapped_ids_to_backend_ids.items():
            self._backend_ids_to_mapped_ids[backend_id] = mapped_id
        # As we use internally the mapped ids which are in row-major order,
        # we have an internal current mapping which maps from logical ids to
        # these mapped ids:
        self._current_row_major_mapping = deepcopy(self.current_mapping)
        self.storage = storage
        self.optimization_function = optimization_function
        self.num_optimization_steps = num_optimization_steps
        # Randomness to pick permutations if there are too many.
        # This creates an own instance of Random in order to not influence
        # the bound methods of the random module which might be used in other
        # places.
        self._rng = random.Random(11)
        # Storing commands
        self._stored_commands = list()
        # Logical qubit ids for which the Allocate gate has already been
        # processed and sent to the next engine but which are not yet
        # deallocated:
        self._currently_allocated_ids = set()
        # Change between 2D and 1D mappings (2D is a snake like 1D chain)
        # Note it translates to our mapped ids in row major order and not
        # backend ids which might be different.
        self._map_2d_to_1d = dict()
        self._map_1d_to_2d = dict()
        for row_index in range(self.num_rows):
            for column_index in range(self.num_columns):
                if row_index % 2 == 0:
                    mapped_id = row_index * self.num_columns + column_index
                    self._map_2d_to_1d[mapped_id] = mapped_id
                    self._map_1d_to_2d[mapped_id] = mapped_id
                else:
                    mapped_id_2d = row_index * self.num_columns + column_index
                    mapped_id_1d = ((row_index + 1) * self.num_columns -
                                    column_index - 1)
                    self._map_2d_to_1d[mapped_id_2d] = mapped_id_1d
                    self._map_1d_to_2d[mapped_id_1d] = mapped_id_2d
        # Statistics:
        self.num_mappings = 0
        self.depth_of_swaps = dict()
        self.num_of_swaps_per_mapping = dict()

    @property
    def current_mapping(self):
        return deepcopy(self._current_mapping)

    @current_mapping.setter
    def current_mapping(self, current_mapping):
        self._current_mapping = current_mapping
        if current_mapping is None:
            self._current_row_major_mapping = None
        else:
            self._current_row_major_mapping = dict()
            for logical_id, backend_id in current_mapping.items():
                self._current_row_major_mapping[logical_id] = (
                    self._backend_ids_to_mapped_ids[backend_id])

    def is_available(self, cmd):
        """
        Only allows 1 or two qubit gates.
        """
        num_qubits = 0
        for qureg in cmd.all_qubits:
            num_qubits += len(qureg)
        if num_qubits <= 2:
            return True
        else:
            return False

    def _return_new_mapping(self):
        """
        Returns a new mapping of the qubits.

        It goes through self._saved_commands and tries to find a
        mapping to apply these gates on a first come first served basis.
        It reuses the function of a 1D mapper and creates a mapping for a
        1D linear chain and then wraps it like a snake onto the square grid.

        One might create better mappings by specializing this function for a
        square grid.

        Returns: A new mapping as a dict. key is logical qubit id,
                 value is mapped id
        """
        # Change old mapping to 1D in order to use LinearChain heuristic
        if self._current_row_major_mapping:
            old_mapping_1d = dict()
            for logical_id, mapped_id in (
                    self._current_row_major_mapping.items()):
                old_mapping_1d[logical_id] = self._map_2d_to_1d[mapped_id]
        else:
            old_mapping_1d = self._current_row_major_mapping

        new_mapping_1d = LinearMapper.return_new_mapping(
            num_qubits=self.num_qubits,
            cyclic=False,
            currently_allocated_ids=self._currently_allocated_ids,
            stored_commands=self._stored_commands,
            current_mapping=old_mapping_1d)

        new_mapping_2d = dict()
        for logical_id, mapped_id in new_mapping_1d.items():
            new_mapping_2d[logical_id] = self._map_1d_to_2d[mapped_id]
        return new_mapping_2d

    def _compare_and_swap(self, element0, element1, key):
        """
        If swapped (inplace), then return swap operation
        so that key(element0) < key(element1)
        """
        if key(element0) > key(element1):
            mapped_id0 = (element0.current_column +
                          element0.current_row * self.num_columns)
            mapped_id1 = (element1.current_column +
                          element1.current_row * self.num_columns)
            swap_operation = (mapped_id0, mapped_id1)
            # swap elements but update also current position:
            tmp_0 = element0.final_row
            tmp_1 = element0.final_column
            tmp_2 = element0.row_after_step_1
            element0.final_row = element1.final_row
            element0.final_column = element1.final_column
            element0.row_after_step_1 = element1.row_after_step_1
            element1.final_row = tmp_0
            element1.final_column = tmp_1
            element1.row_after_step_1 = tmp_2
            return swap_operation
        else:
            return None

    def _sort_within_rows(self, final_positions, key):
        swap_operations = []
        for row in range(self.num_rows):
            finished_sorting = False
            while not finished_sorting:
                finished_sorting = True
                for column in range(1, self.num_columns-1, 2):
                    element0 = final_positions[row][column]
                    element1 = final_positions[row][column+1]
                    swap = self._compare_and_swap(element0, element1, key=key)
                    if swap is not None:
                        finished_sorting = False
                        swap_operations.append(swap)
                for column in range(0, self.num_columns-1, 2):
                    element0 = final_positions[row][column]
                    element1 = final_positions[row][column+1]
                    swap = self._compare_and_swap(element0, element1, key=key)
                    if swap is not None:
                        finished_sorting = False
                        swap_operations.append(swap)
        return swap_operations

    def _sort_within_columns(self, final_positions, key):
        swap_operations = []
        for column in range(self.num_columns):
            finished_sorting = False
            while not finished_sorting:
                finished_sorting = True
                for row in range(1, self.num_rows-1, 2):
                    element0 = final_positions[row][column]
                    element1 = final_positions[row+1][column]
                    swap = self._compare_and_swap(element0, element1, key=key)
                    if swap is not None:
                        finished_sorting = False
                        swap_operations.append(swap)
                for row in range(0, self.num_rows-1, 2):
                    element0 = final_positions[row][column]
                    element1 = final_positions[row+1][column]
                    swap = self._compare_and_swap(element0, element1, key=key)
                    if swap is not None:
                        finished_sorting = False
                        swap_operations.append(swap)
        return swap_operations

    def return_swaps(self, old_mapping, new_mapping, permutation=None):
        """
        Returns the swap operation to change mapping

        Args:
            old_mapping: dict: keys are logical ids and values are mapped
                         qubit ids
            new_mapping: dict: keys are logical ids and values are mapped
                         qubit ids
            permutation: list of int from 0, 1, ..., self.num_rows-1. It is
                         used to permute the found perfect matchings. Default
                         is None which keeps the original order.
        Returns:
            List of tuples. Each tuple is a swap operation which needs to be
            applied. Tuple contains the two mapped qubit ids for the Swap.
        """
        if permutation is None:
            permutation = list(range(self.num_rows))
        swap_operations = []

        class Position(object):
            """ Custom Container."""
            def __init__(self, current_row, current_column, final_row,
                         final_column, row_after_step_1=None):
                self.current_row = current_row
                self.current_column = current_column
                self.final_row = final_row
                self.final_column = final_column
                self.row_after_step_1 = row_after_step_1

        # final_positions contains info containers
        # final_position[i][j] contains info container with
        # current_row == i and current_column == j
        final_positions = [[None for i in range(self.num_columns)]
                           for j in range(self.num_rows)]
        # move qubits which are in both mappings
        used_mapped_ids = set()
        for logical_id in old_mapping:
            if logical_id in new_mapping:
                used_mapped_ids.add(new_mapping[logical_id])
                old_column = old_mapping[logical_id] % self.num_columns
                old_row = old_mapping[logical_id] // self.num_columns
                new_column = new_mapping[logical_id] % self.num_columns
                new_row = new_mapping[logical_id] // self.num_columns
                info_container = Position(current_row=old_row,
                                          current_column=old_column,
                                          final_row=new_row,
                                          final_column=new_column)
                final_positions[old_row][old_column] = info_container
        # exchange all remaining None with the not yet used mapped ids
        all_ids = set(range(self.num_qubits))
        not_used_mapped_ids = list(all_ids.difference(used_mapped_ids))
        not_used_mapped_ids = sorted(not_used_mapped_ids, reverse=True)
        for row in range(self.num_rows):
            for column in range(self.num_columns):
                if final_positions[row][column] is None:
                    mapped_id = not_used_mapped_ids.pop()
                    new_column = mapped_id % self.num_columns
                    new_row = mapped_id // self.num_columns
                    info_container = Position(current_row=row,
                                              current_column=column,
                                              final_row=new_row,
                                              final_column=new_column)
                    final_positions[row][column] = info_container
        assert len(not_used_mapped_ids) == 0
        # 1. Assign column_after_step_1 for each element
        # Matching contains the num_columns matchings
        matchings = [None for i in range(self.num_rows)]
        # Build bipartite graph. Nodes are the current columns numbered
        # (0, 1, ...) and the destination columns numbered with an offset of
        # self.num_columns (0 + offset, 1+offset, ...)
        graph = nx.Graph()
        offset = self.num_columns
        graph.add_nodes_from(range(self.num_columns), bipartite=0)
        graph.add_nodes_from(range(offset, offset + self.num_columns),
                             bipartite=1)
        # Add an edge to the graph from (i, j+offset) for every element
        # currently in column i which should go to column j for the new
        # mapping
        for row in range(self.num_rows):
            for column in range(self.num_columns):
                destination_column = final_positions[row][column].final_column
                if not graph.has_edge(column, destination_column + offset):
                    graph.add_edge(column, destination_column + offset)
                    # Keep manual track of multiple edges between nodes
                    graph[column][destination_column + offset]['num'] = 1
                else:
                    graph[column][destination_column + offset]['num'] += 1
        # Find perfect matching, remove those edges from the graph
        # and do it again:
        for i in range(self.num_rows):
            top_nodes = range(self.num_columns)
            matching = nx.bipartite.maximum_matching(graph, top_nodes)
            matchings[i] = matching
            # Remove all edges of the current perfect matching
            for node in range(self.num_columns):
                if graph[node][matching[node]]['num'] == 1:
                    graph.remove_edge(node, matching[node])
                else:
                    graph[node][matching[node]]['num'] -= 1
        # permute the matchings:
        tmp = deepcopy(matchings)
        for i in range(self.num_rows):
            matchings[i] = tmp[permutation[i]]
        # Assign row_after_step_1
        for column in range(self.num_columns):
            for row_after_step_1 in range(self.num_rows):
                dest_column = matchings[row_after_step_1][column] - offset
                best_element = None
                for row in range(self.num_rows):
                    element = final_positions[row][column]
                    if element.row_after_step_1 is not None:
                        continue
                    elif element.final_column == dest_column:
                        if best_element is None:
                            best_element = element
                        elif best_element.final_row > element.final_row:
                            best_element = element
                best_element.row_after_step_1 = row_after_step_1
        # 2. Sort inside all the rows
        swaps = self._sort_within_columns(final_positions=final_positions,
                                          key=lambda x: x.row_after_step_1)
        swap_operations += swaps
        # 3. Sort inside all the columns
        swaps = self._sort_within_rows(final_positions=final_positions,
                                       key=lambda x: x.final_column)
        swap_operations += swaps
        # 4. Sort inside all the rows
        swaps = self._sort_within_columns(final_positions=final_positions,
                                          key=lambda x: x.final_row)
        swap_operations += swaps
        return swap_operations

    def _send_possible_commands(self):
        """
        Sends the stored commands possible without changing the mapping.

        Note: self._current_row_major_mapping (hence also self.current_mapping)
              must exist already
        """
        active_ids = deepcopy(self._currently_allocated_ids)
        for logical_id in self._current_row_major_mapping:
            # So that loop doesn't stop before AllocateGate applied
            active_ids.add(logical_id)

        new_stored_commands = []
        for i in range(len(self._stored_commands)):
            cmd = self._stored_commands[i]
            if len(active_ids) == 0:
                new_stored_commands += self._stored_commands[i:]
                break
            if isinstance(cmd.gate, AllocateQubitGate):
                if cmd.qubits[0][0].id in self._current_row_major_mapping:
                    self._currently_allocated_ids.add(cmd.qubits[0][0].id)
                    # Note: Allocate gates get send everytime by self._run()
                else:
                    new_stored_commands.append(cmd)
            elif isinstance(cmd.gate, DeallocateQubitGate):
                if cmd.qubits[0][0].id in active_ids:
                    # Note: Deallocate gates get send everytime by self._run()
                    self._currently_allocated_ids.remove(cmd.qubits[0][0].id)
                    active_ids.remove(cmd.qubits[0][0].id)
                    self._current_row_major_mapping.pop(cmd.qubits[0][0].id)
                    self._current_mapping.pop(cmd.qubits[0][0].id)
                else:
                    new_stored_commands.append(cmd)
            else:
                send_gate = True
                mapped_ids = set()
                for qureg in cmd.all_qubits:
                    for qubit in qureg:
                        if qubit.id not in active_ids:
                            send_gate = False
                            break
                        mapped_ids.add(
                            self._current_row_major_mapping[qubit.id])
                # Check that mapped ids are nearest neighbour on 2D grid
                if len(mapped_ids) == 2:
                    qb0, qb1 = sorted(list(mapped_ids))
                    send_gate = False
                    if qb1 - qb0 == self.num_columns:
                        send_gate = True
                    elif qb1 - qb0 == 1 and qb1 % self.num_columns != 0:
                        send_gate = True
                if send_gate:
                    # Note: This sends the cmd correctly with the backend ids
                    #       as it looks up the mapping in self.current_mapping
                    #       and not our internal mapping
                    #       self._current_row_major_mapping
                    self._send_cmd_with_mapped_ids(cmd)
                else:
                    for qureg in cmd.all_qubits:
                        for qubit in qureg:
                            active_ids.discard(qubit.id)
                    new_stored_commands.append(cmd)
        self._stored_commands = new_stored_commands

    def _run(self):
        """
        Creates a new mapping and executes possible gates.

        It first allocates all 0, ..., self.num_qubits-1 mapped qubit ids, if
        they are not already used because we might need them all for the
        swaps. Then it creates a new map, swaps all the qubits to the new map,
        executes all possible gates, and finally deallocates mapped qubit ids
        which don't store any information.
        """
        num_of_stored_commands_before = len(self._stored_commands)
        if not self.current_mapping:
            self.current_mapping = dict()
        new_row_major_mapping = self._return_new_mapping()
        # Allocate all mapped qubit ids
        mapped_ids_used = set()
        for logical_id in self._currently_allocated_ids:
            mapped_ids_used.add(self._current_row_major_mapping[logical_id])
        not_allocated_ids = set(range(self.num_qubits)).difference(
            mapped_ids_used)
        for mapped_id in not_allocated_ids:
            qb = WeakQubitRef(engine=self,
                              idx=self._mapped_ids_to_backend_ids[mapped_id])
            cmd = Command(engine=self, gate=AllocateQubitGate(),
                          qubits=([qb],))
            self.send([cmd])

        # Find permutation of matchings with lowest cost
        swaps = None
        lowest_cost = None
        matchings_numbers = list(range(self.num_rows))
        if self.num_optimization_steps <= math.factorial(self.num_rows):
            permutations = itertools.permutations(matchings_numbers,
                                                  self.num_rows)
        else:
            permutations = []
            for _ in range(self.num_optimization_steps):
                permutations.append(self._rng.sample(matchings_numbers,
                                                     self.num_rows))
        for permutation in permutations:
            trial_swaps = self.return_swaps(
                old_mapping=self._current_row_major_mapping,
                new_mapping=new_row_major_mapping,
                permutation=permutation)
            if swaps is None:
                swaps = trial_swaps
                lowest_cost = self.optimization_function(trial_swaps)
            elif lowest_cost > self.optimization_function(trial_swaps):
                swaps = trial_swaps
                lowest_cost = self.optimization_function(trial_swaps)
        # Send swap operations to arrive at new_mapping:
        for qubit_id0, qubit_id1 in swaps:
            q0 = WeakQubitRef(engine=self,
                              idx=self._mapped_ids_to_backend_ids[qubit_id0])
            q1 = WeakQubitRef(engine=self,
                              idx=self._mapped_ids_to_backend_ids[qubit_id1])
            cmd = Command(engine=self, gate=Swap, qubits=([q0], [q1]))
            self.send([cmd])
        # Register statistics:
        self.num_mappings += 1
        depth = return_swap_depth(swaps)
        if depth not in self.depth_of_swaps:
            self.depth_of_swaps[depth] = 1
        else:
            self.depth_of_swaps[depth] += 1
        if len(swaps) not in self.num_of_swaps_per_mapping:
            self.num_of_swaps_per_mapping[len(swaps)] = 1
        else:
            self.num_of_swaps_per_mapping[len(swaps)] += 1
        # Change to new map:
        self._current_row_major_mapping = new_row_major_mapping
        new_mapping = dict()
        for logical_id, mapped_id in new_row_major_mapping.items():
            new_mapping[logical_id] = (
                self._mapped_ids_to_backend_ids[mapped_id])
        self.current_mapping = new_mapping

        # Send possible gates:
        self._send_possible_commands()
        # Deallocate all mapped qubit ids not used for storing information:
        mapped_ids_used = set()
        for logical_id in self._currently_allocated_ids:
            mapped_ids_used.add(self._current_row_major_mapping[logical_id])
        not_allocated_ids = set(range(self.num_qubits)).difference(
            mapped_ids_used)
        for mapped_id in not_allocated_ids:
            qb = WeakQubitRef(engine=self,
                              idx=self._mapped_ids_to_backend_ids[mapped_id])
            cmd = Command(engine=self, gate=DeallocateQubitGate(),
                          qubits=([qb],))
            self.send([cmd])
        # Check that mapper actually made progress
        if len(self._stored_commands) == num_of_stored_commands_before:
            raise RuntimeError("Mapper is potentially in an infinite loop. " +
                               "It is likely that the algorithm requires " +
                               "too many qubits. Increase the number of " +
                               "qubits for this mapper.")

    def receive(self, command_list):
        """
        Receives a command list and, for each command, stores it until
        we do a mapping (FlushGate or Cache of stored commands is full).

        Args:
            command_list (list of Command objects): list of commands to
                receive.
        """
        for cmd in command_list:
            if isinstance(cmd.gate, FlushGate):
                while(len(self._stored_commands)):
                    self._run()
                self.send([cmd])
            else:
                self._stored_commands.append(cmd)
            # Storage is full: Create new map and send some gates away:
            if len(self._stored_commands) >= self.storage:
                self._run()<|MERGE_RESOLUTION|>--- conflicted
+++ resolved
@@ -60,11 +60,7 @@
 
     Attributes:
         current_mapping:  Stores the mapping: key is logical qubit id, value
-<<<<<<< HEAD
-                          are backend qubit ids.
-=======
                           is backend qubit id.
->>>>>>> ab110beb
         storage(int): Number of gate it caches before mapping.
         num_rows(int): Number of rows in the grid
         num_columns(int): Number of columns in the grid
