--- conflicted
+++ resolved
@@ -52,30 +52,8 @@
         for i in range(min(n, len(il))):  # loop over first n operations
             # send all gates before n-qubit gate for other qubits involved
             # --> recursively call send_helper
-<<<<<<< HEAD
-            for qreg in il[i].all_quregs:  # loop over tuples of quregs
-                for qb in qreg:  # ... and qubits involved
-                    Id = qb.id
-                    if Id != idx:  # is a different qubit than the current one
-                        try:
-                            gateloc = 0
-                            # find location of this gate within its list
-                            while self._l[Id][gateloc] != il[i]:
-                                gateloc += 1
-
-                            gateloc = self._optimize(Id, gateloc)
-
-                            # flush the gates before the n-qubit gate
-                            self._send_qubit_pipeline(Id, gateloc)
-                            # delete the n-qubit gate, we're taking care of it
-                            # and don't want the other qubit to do so
-                            self._l[Id] = self._l[Id][1:]
-                        except IndexError:
-                            print("Invalid qubit pipeline encountered (in the"
-                                  " process of shutting down?).")
-=======
             other_involved_qubits = [qb
-                                     for qreg in il[i].all_qubits
+                                     for qreg in il[i].all_quregs
                                      for qb in qreg
                                      if qb.id != idx]
             for qb in other_involved_qubits:
@@ -96,7 +74,6 @@
                 except IndexError:
                     print("Invalid qubit pipeline encountered (in the"
                           " process of shutting down?).")
->>>>>>> ce0b836f
 
             # all qubits that need to be flushed have been flushed
             # --> send on the n-qubit gate
