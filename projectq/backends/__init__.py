# -*- coding: utf-8 -*-
#   Copyright 2017 ProjectQ-Framework (www.projectq.ch)
#
#   Licensed under the Apache License, Version 2.0 (the "License");
#   you may not use this file except in compliance with the License.
#   You may obtain a copy of the License at
#
#       http://www.apache.org/licenses/LICENSE-2.0
#
#   Unless required by applicable law or agreed to in writing, software
#   distributed under the License is distributed on an "AS IS" BASIS,
#   WITHOUT WARRANTIES OR CONDITIONS OF ANY KIND, either express or implied.
#   See the License for the specific language governing permissions and
#   limitations under the License.
"""
Contains back-ends for ProjectQ.

This includes:

* a debugging tool to print all received commands (CommandPrinter)
* a circuit drawing engine (which can be used anywhere within the compilation
  chain)
* a simulator with emulation capabilities
* a resource counter (counts gates and keeps track of the maximal width of the
  circuit)
* an interface to the IBM Quantum Experience chip (and simulator).
* an interface to the AQT trapped ion system (and simulator).
* an interface to the AWS Braket service decives (and simulators)
* an interface to the IonQ trapped ionq hardware (and simulator).
"""
from ._aqt import AQTBackend
from ._awsbraket import AWSBraketBackend
<<<<<<< HEAD
from ._circuits import CircuitDrawer, CircuitDrawerMatplotlib
from ._exceptions import DeviceNotHandledError, DeviceOfflineError, DeviceTooSmall
from ._ibm import IBMBackend
from ._ionq import IonQBackend
from ._printer import CommandPrinter
from ._resource import ResourceCounter
from ._sim import ClassicalSimulator, Simulator
=======
from ._ionq import IonQBackend
from ._unitary import UnitarySimulator
>>>>>>> 0c44fba0
<|MERGE_RESOLUTION|>--- conflicted
+++ resolved
@@ -30,7 +30,6 @@
 """
 from ._aqt import AQTBackend
 from ._awsbraket import AWSBraketBackend
-<<<<<<< HEAD
 from ._circuits import CircuitDrawer, CircuitDrawerMatplotlib
 from ._exceptions import DeviceNotHandledError, DeviceOfflineError, DeviceTooSmall
 from ._ibm import IBMBackend
@@ -38,7 +37,4 @@
 from ._printer import CommandPrinter
 from ._resource import ResourceCounter
 from ._sim import ClassicalSimulator, Simulator
-=======
-from ._ionq import IonQBackend
-from ._unitary import UnitarySimulator
->>>>>>> 0c44fba0
+from ._unitary import UnitarySimulator