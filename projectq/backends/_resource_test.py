#   Copyright 2017 ProjectQ-Framework (www.projectq.ch)
#
#   Licensed under the Apache License, Version 2.0 (the "License");
#   you may not use this file except in compliance with the License.
#   You may obtain a copy of the License at
#
#       http://www.apache.org/licenses/LICENSE-2.0
#
#   Unless required by applicable law or agreed to in writing, software
#   distributed under the License is distributed on an "AS IS" BASIS,
#   WITHOUT WARRANTIES OR CONDITIONS OF ANY KIND, either express or implied.
#   See the License for the specific language governing permissions and
#   limitations under the License.

"""
Tests for projectq.backends._resource.py.
"""

import pytest

<<<<<<< HEAD
from projectq.cengines import (DummyEngine,
                               LogicalQubitIDTag,
                               MainEngine,
                               NotYetMeasuredError)
from projectq.ops import H, CNOT, X, Rz, Measure, Command, Allocate, QFT
=======
from projectq.cengines import DummyEngine, MainEngine, NotYetMeasuredError
from projectq.meta import LogicalQubitIDTag
from projectq.ops import All, Allocate, CNOT, Command, H, Measure, QFT, Rz, X
>>>>>>> 46f0c113
from projectq.types import WeakQubitRef

from projectq.backends import ResourceCounter


class MockEngine(object):
    def is_available(self, cmd):
        return False


def test_resource_counter_isavailable():
    resource_counter = ResourceCounter()
    resource_counter.next_engine = MockEngine()
    assert not resource_counter.is_available("test")
    resource_counter.next_engine = None
    resource_counter.is_last_engine = True

    assert resource_counter.is_available("test")


def test_resource_counter_measurement():
    eng = MainEngine(ResourceCounter(), [])
    qb1 = WeakQubitRef(engine=eng, idx=1)
    qb2 = WeakQubitRef(engine=eng, idx=2)
    cmd0 = Command(engine=eng, gate=Allocate, qubits=([qb1],))
    cmd1 = Command(engine=eng, gate=Measure, qubits=([qb1],), controls=[],
                   tags=[LogicalQubitIDTag(2)])
    with pytest.raises(NotYetMeasuredError):
        int(qb1)
    with pytest.raises(NotYetMeasuredError):
        int(qb2)
    eng.send([cmd0, cmd1])
    eng.flush()
    with pytest.raises(NotYetMeasuredError):
        int(qb1)
    assert int(qb2) == 0


def test_resource_counter():
    resource_counter = ResourceCounter()
    backend = DummyEngine(save_commands=True)
    eng = MainEngine(backend, [resource_counter])

    qubit1 = eng.allocate_qubit()
    qubit2 = eng.allocate_qubit()
    H | qubit1
    X | qubit2
    del qubit2

    qubit3 = eng.allocate_qubit()
    CNOT | (qubit1, qubit3)
    Rz(0.1) | qubit1
    Rz(0.3) | qubit1

    All(Measure) | qubit1 + qubit3

    with pytest.raises(NotYetMeasuredError):
        int(qubit1)

    assert resource_counter.max_width == 2
<<<<<<< HEAD
    assert resource_counter.depth == 5
=======
    assert resource_counter.depth_of_dag == 5
>>>>>>> 46f0c113

    str_repr = str(resource_counter)
    assert str_repr.count(" HGate : 1") == 1
    assert str_repr.count(" XGate : 1") == 1
    assert str_repr.count(" CXGate : 1") == 1
    assert str_repr.count(" Rz : 2") == 1
    assert str_repr.count(" AllocateQubitGate : 3") == 1
    assert str_repr.count(" DeallocateQubitGate : 1") == 1

    assert str_repr.count(" H : 1") == 1
    assert str_repr.count(" X : 1") == 1
    assert str_repr.count(" CX : 1") == 1
    assert str_repr.count(" Rz(0.1) : 1") == 1
    assert str_repr.count(" Rz(0.3) : 1") == 1
    assert str_repr.count(" Allocate : 3") == 1
    assert str_repr.count(" Deallocate : 1") == 1

    sent_gates = [cmd.gate for cmd in backend.received_commands]
    assert sent_gates.count(H) == 1
    assert sent_gates.count(X) == 2
    assert sent_gates.count(Measure) == 2


def test_resource_counter_str_when_empty():
    assert isinstance(str(ResourceCounter()), str)


<<<<<<< HEAD
def test_resource_counter_depth():
    resource_counter = ResourceCounter()
    eng = MainEngine(resource_counter, [])
    assert resource_counter.depth == 0
=======
def test_resource_counter_depth_of_dag():
    resource_counter = ResourceCounter()
    eng = MainEngine(resource_counter, [])
    assert resource_counter.depth_of_dag == 0
>>>>>>> 46f0c113
    qb0 = eng.allocate_qubit()
    qb1 = eng.allocate_qubit()
    qb2 = eng.allocate_qubit()
    QFT | qb0 + qb1 + qb2
<<<<<<< HEAD
    assert resource_counter.depth == 1
    H | qb0
    H | qb0
    assert resource_counter.depth == 3
    CNOT | (qb0, qb1)
    X | qb1
    assert resource_counter.depth == 5
    Measure | qb1
    Measure | qb1
    assert resource_counter.depth == 7
    CNOT | (qb1, qb2)
    Measure | qb2
    assert resource_counter.depth == 9
    qb1[0].__del__()
    qb2[0].__del__()
    assert resource_counter.depth == 9
    qb0[0].__del__()
    assert resource_counter.depth == 9
=======
    assert resource_counter.depth_of_dag == 1
    H | qb0
    H | qb0
    assert resource_counter.depth_of_dag == 3
    CNOT | (qb0, qb1)
    X | qb1
    assert resource_counter.depth_of_dag == 5
    Measure | qb1
    Measure | qb1
    assert resource_counter.depth_of_dag == 7
    CNOT | (qb1, qb2)
    Measure | qb2
    assert resource_counter.depth_of_dag == 9
    qb1[0].__del__()
    qb2[0].__del__()
    assert resource_counter.depth_of_dag == 9
    qb0[0].__del__()
    assert resource_counter.depth_of_dag == 9
>>>>>>> 46f0c113
<|MERGE_RESOLUTION|>--- conflicted
+++ resolved
@@ -18,17 +18,9 @@
 
 import pytest
 
-<<<<<<< HEAD
-from projectq.cengines import (DummyEngine,
-                               LogicalQubitIDTag,
-                               MainEngine,
-                               NotYetMeasuredError)
-from projectq.ops import H, CNOT, X, Rz, Measure, Command, Allocate, QFT
-=======
 from projectq.cengines import DummyEngine, MainEngine, NotYetMeasuredError
 from projectq.meta import LogicalQubitIDTag
 from projectq.ops import All, Allocate, CNOT, Command, H, Measure, QFT, Rz, X
->>>>>>> 46f0c113
 from projectq.types import WeakQubitRef
 
 from projectq.backends import ResourceCounter
@@ -89,11 +81,7 @@
         int(qubit1)
 
     assert resource_counter.max_width == 2
-<<<<<<< HEAD
-    assert resource_counter.depth == 5
-=======
     assert resource_counter.depth_of_dag == 5
->>>>>>> 46f0c113
 
     str_repr = str(resource_counter)
     assert str_repr.count(" HGate : 1") == 1
@@ -121,41 +109,14 @@
     assert isinstance(str(ResourceCounter()), str)
 
 
-<<<<<<< HEAD
-def test_resource_counter_depth():
-    resource_counter = ResourceCounter()
-    eng = MainEngine(resource_counter, [])
-    assert resource_counter.depth == 0
-=======
 def test_resource_counter_depth_of_dag():
     resource_counter = ResourceCounter()
     eng = MainEngine(resource_counter, [])
     assert resource_counter.depth_of_dag == 0
->>>>>>> 46f0c113
     qb0 = eng.allocate_qubit()
     qb1 = eng.allocate_qubit()
     qb2 = eng.allocate_qubit()
     QFT | qb0 + qb1 + qb2
-<<<<<<< HEAD
-    assert resource_counter.depth == 1
-    H | qb0
-    H | qb0
-    assert resource_counter.depth == 3
-    CNOT | (qb0, qb1)
-    X | qb1
-    assert resource_counter.depth == 5
-    Measure | qb1
-    Measure | qb1
-    assert resource_counter.depth == 7
-    CNOT | (qb1, qb2)
-    Measure | qb2
-    assert resource_counter.depth == 9
-    qb1[0].__del__()
-    qb2[0].__del__()
-    assert resource_counter.depth == 9
-    qb0[0].__del__()
-    assert resource_counter.depth == 9
-=======
     assert resource_counter.depth_of_dag == 1
     H | qb0
     H | qb0
@@ -173,5 +134,4 @@
     qb2[0].__del__()
     assert resource_counter.depth_of_dag == 9
     qb0[0].__del__()
-    assert resource_counter.depth_of_dag == 9
->>>>>>> 46f0c113
+    assert resource_counter.depth_of_dag == 9