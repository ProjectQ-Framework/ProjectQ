#   Copyright 2017 ProjectQ-Framework (www.projectq.ch)
#
#   Licensed under the Apache License, Version 2.0 (the "License");
#   you may not use this file except in compliance with the License.
#   You may obtain a copy of the License at
#
#       http://www.apache.org/licenses/LICENSE-2.0
#
#   Unless required by applicable law or agreed to in writing, software
#   distributed under the License is distributed on an "AS IS" BASIS,
#   WITHOUT WARRANTIES OR CONDITIONS OF ANY KIND, either express or implied.
#   See the License for the specific language governing permissions and
#   limitations under the License.
"""
Contains a compiler engine which generates TikZ Latex code describing the
circuit.
"""
from builtins import input

from projectq.cengines import LastEngineException, BasicEngine
from projectq.ops import FlushGate, Measure, Allocate, Deallocate
from projectq.meta import get_control_count
from projectq.backends._circuits import to_latex


class CircuitItem(object):
    def __init__(self, gate, lines, ctrl_lines):
        """
        Initialize a circuit item.

        Args:
            gate: Gate object.
            lines (list<int>): Circuit lines the gate acts on.
            ctrl_lines (list<int>): Circuit lines which control the gate.
        """
        self.gate = gate
        self.lines = lines
        self.ctrl_lines = ctrl_lines
        self.id = -1

    def __eq__(self, other):
        return (self.gate == other.gate and self.lines == other.lines
                and self.ctrl_lines == other.ctrl_lines
                and self.id == other.id)

    def __ne__(self, other):
        return not self.__eq__(other)


class CircuitDrawer(BasicEngine):
    """
    CircuitDrawer is a compiler engine which generates TikZ code for drawing
    quantum circuits.

    The circuit can be modified by editing the settings.json file which is
    generated upon first execution. This includes adjusting the gate width,
    height, shadowing, line thickness, and many more options.

    After initializing the CircuitDrawer, it can also be given the mapping
    from qubit IDs to wire location (via the :meth:`set_qubit_locations`
    function):
··
    .. code-block:: python

        circuit_backend = CircuitDrawer()
        circuit_backend.set_qubit_locations({0: 1, 1: 0}) # swap lines 0 and 1
        eng = MainEngine(circuit_backend)

        ... # run quantum algorithm on this main engine

        print(circuit_backend.get_latex()) # prints LaTeX code

    To see the qubit IDs in the generated circuit, simply set the `draw_id`
    option in the settings.json file under "gates":"AllocateQubitGate" to
    True:

    .. code-block:: python

        "gates": {
            "AllocateQubitGate": {
                "draw_id": True,
                "height": 0.15,
                "width": 0.2,
                "pre_offset": 0.1,
                "offset": 0.1
            },
            ...

    The settings.json file has the following structure:

    .. code-block:: python

        {
            "control": { # settings for control "circle"
                    "shadow": false,
                    "size": 0.1
            },
            "gate_shadow": true, # enable/disable shadows for all gates
            "gates": {
                    "GateClassString": {
                        GATE_PROPERTIES
                    }
                    "GateClassString2": {
                        ...
            },
            "lines": { # settings for qubit lines
                    "double_classical": true, # draw double-lines for
                                              # classical bits
                    "double_lines_sep": 0.04, # gap between the two lines
                                              # for double lines
                    "init_quantum": true, # start out with quantum bits
                    "style": "very thin" # line style
            }
        }

    All gates (except for the ones requiring special treatment) support the
    following properties:

    .. code-block:: python

        "GateClassString": {
            "height": GATE_HEIGHT,
            "width": GATE_WIDTH
            "pre_offset": OFFSET_BEFORE_PLACEMENT,
            "offset": OFFSET_AFTER_PLACEMENT,
        },

    """
    def __init__(self, accept_input=False, default_measure=0):
        """
        Initialize a circuit drawing engine.

        The TikZ code generator uses a settings file (settings.json), which
        can be altered by the user. It contains gate widths, heights, offsets,
        etc.

        Args:
            accept_input (bool): If accept_input is true, the printer queries
                the user to input measurement results if the CircuitDrawer is
                the last engine. Otherwise, all measurements yield the result
                default_measure (0 or 1).
            default_measure (bool): Default value to use as measurement
                results if accept_input is False and there is no underlying
                backend to register real measurement results.
        """
        BasicEngine.__init__(self)
        self._accept_input = accept_input
        self._default_measure = default_measure
        self._qubit_lines = dict()
        self._free_lines = []
        self._map = dict()

        # Order in which qubit lines are drawn
        self._drawing_order = []

    def is_available(self, cmd):
        """
        Specialized implementation of is_available: Returns True if the
        CircuitDrawer is the last engine (since it can print any command).

        Args:
            cmd (Command): Command for which to check availability (all
                Commands can be printed).
        Returns:
            availability (bool): True, unless the next engine cannot handle
            the Command (if there is a next engine).
        """
        try:
            return BasicEngine.is_available(self, cmd)
        except LastEngineException:
            return True

    def set_qubit_locations(self, id_to_loc):
        """
        Sets the qubit lines to use for the qubits explicitly.

        To figure out the qubit IDs, simply use the setting `draw_id` in the
        settings file. It is located in "gates":"AllocateQubitGate".
        If draw_id is True, the qubit IDs are drawn in red.

        Args:
            id_to_loc (dict): Dictionary mapping qubit ids to qubit line
                numbers.

        Raises:
            RuntimeError: If the mapping has already begun (this function
                needs be called before any gates have been received).
        """
        if len(self._map) > 0:
            raise RuntimeError("set_qubit_locations() has to be called before"
                               " applying gates!")

        for k in range(min(id_to_loc), max(id_to_loc) + 1):
            if k not in id_to_loc:
                raise RuntimeError("set_qubit_locations(): Invalid id_to_loc "
                                   "mapping provided. All ids in the provided"
                                   " range of qubit ids have to be mapped "
                                   "somewhere.")
        self._map = id_to_loc

    def _print_cmd(self, cmd):
        """
        Add the command cmd to the circuit diagram, taking care of potential
        measurements as specified in the __init__ function.

        Queries the user for measurement input if a measurement command
        arrives if accept_input was set to True. Otherwise, it uses the
        default_measure parameter to register the measurement outcome.

        Args:
            cmd (Command): Command to add to the circuit diagram.
        """
        if cmd.gate == Allocate:
            qubit_id = cmd.qubits[0][0].id
            if qubit_id not in self._map:
                self._map[qubit_id] = qubit_id
            self._qubit_lines[qubit_id] = []

        if cmd.gate == Deallocate:
            qubit_id = cmd.qubits[0][0].id
            self._free_lines.append(qubit_id)

        if self.is_last_engine and cmd.gate == Measure:
<<<<<<< HEAD
            assert get_control_count(cmd) == 0
=======
            assert (get_control_count(cmd) == 0)
>>>>>>> 93f2d793
            for qureg in cmd.qubits:
                for qubit in qureg:
                    if self._accept_input:
                        m = None
                        while m not in ('0', '1', 1, 0):
                            prompt = ("Input measurement result (0 or 1) for "
                                      "qubit " + str(qubit) + ": ")
                            m = input(prompt)
                    else:
                        m = self._default_measure
                    m = int(m)
                    self.main_engine.set_measurement_result(qubit, m)

        all_lines = [qb.id for qr in cmd.all_qubits for qb in qr]

        gate = cmd.gate
        lines = [qb.id for qr in cmd.qubits for qb in qr]
        ctrl_lines = [qb.id for qb in cmd.control_qubits]
        item = CircuitItem(gate, lines, ctrl_lines)
        for l in all_lines:
            self._qubit_lines[l].append(item)

        self._drawing_order.append(all_lines[0])

    def get_latex(self, ordered=False, draw_gates_in_parallel=True):
        """
        Return the latex document string representing the circuit.

        Simply write this string into a tex-file or, alternatively, pipe the
        output directly to, e.g., pdflatex:

        .. code-block:: bash

            python3 my_circuit.py | pdflatex

        where my_circuit.py calls this function and prints it to the terminal.

        Args:
            ordered(bool): flag if the gates should be drawn in the order they
                were added to the circuit
            draw_gates_in_parallel(bool): flag if parallel gates should be drawn
                parallel (True), or not (False)
        """
        qubit_lines = dict()

        for line in range(len(self._qubit_lines)):
            new_line = self._map[line]
            qubit_lines[new_line] = []
            for cmd in self._qubit_lines[line]:
                lines = [self._map[qb_id] for qb_id in cmd.lines]
                ctrl_lines = [self._map[qb_id] for qb_id in cmd.ctrl_lines]
                gate = cmd.gate
                new_cmd = CircuitItem(gate, lines, ctrl_lines)
                if gate == Allocate:
                    new_cmd.id = cmd.lines[0]
                qubit_lines[new_line].append(new_cmd)

        drawing_order = None
        if ordered:
            drawing_order = self._drawing_order

        return to_latex(qubit_lines,
                        drawing_order=drawing_order,
                        draw_gates_in_parallel=draw_gates_in_parallel)

    def receive(self, command_list):
        """
        Receive a list of commands from the previous engine, print the
        commands, and then send them on to the next engine.

        Args:
            command_list (list<Command>): List of Commands to print (and
                potentially send on to the next engine).
        """
        for cmd in command_list:
            if not cmd.gate == FlushGate():
                self._print_cmd(cmd)
            # (try to) send on
            if not self.is_last_engine:
                self.send([cmd])<|MERGE_RESOLUTION|>--- conflicted
+++ resolved
@@ -221,11 +221,8 @@
             self._free_lines.append(qubit_id)
 
         if self.is_last_engine and cmd.gate == Measure:
-<<<<<<< HEAD
             assert get_control_count(cmd) == 0
-=======
-            assert (get_control_count(cmd) == 0)
->>>>>>> 93f2d793
+
             for qureg in cmd.qubits:
                 for qubit in qureg:
                     if self._accept_input:
