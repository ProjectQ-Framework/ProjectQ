#   Copyright 2017 ProjectQ-Framework (www.projectq.ch)
#
#   Licensed under the Apache License, Version 2.0 (the "License");
#   you may not use this file except in compliance with the License.
#   You may obtain a copy of the License at
#
#       http://www.apache.org/licenses/LICENSE-2.0
#
#   Unless required by applicable law or agreed to in writing, software
#   distributed under the License is distributed on an "AS IS" BASIS,
#   WITHOUT WARRANTIES OR CONDITIONS OF ANY KIND, either express or implied.
#   See the License for the specific language governing permissions and
#   limitations under the License.

"""Tests for projectq.backends._ibm_http_client._ibm.py."""

import json
import pytest
import requests
from requests.compat import urljoin

from projectq.backends._ibm import _ibm_http_client


# Insure that no HTTP request can be made in all tests in this module
@pytest.fixture(autouse=True)
def no_requests(monkeypatch):
    monkeypatch.delattr("requests.sessions.Session.request")


_api_url = 'https://quantumexperience.ng.bluemix.net/api/'
_api_url_status = 'https://quantumexperience.ng.bluemix.net/api/'


def test_send_real_device_online_verbose(monkeypatch):
    qasms = {'qasms': [{'qasm': 'my qasm'}]}
    json_qasm = json.dumps(qasms)
    name = 'projectq_test'
    access_token = "access"
    user_id = 2016
    code_id = 11
    name_item = '"name":"{name}", "jsonQASM":'.format(name=name)
    json_body = ''.join([name_item, json_qasm])
    json_data = ''.join(['{', json_body, '}'])
    shots = 1
    device = "ibmqx4"
    json_data_run = ''.join(['{"qasm":', json_qasm, '}'])
    execution_id = 3
    result_ready = [False]
    result = "my_result"
    request_num = [0]  # To assert correct order of calls

    # Mock of IBM server:
    def mocked_requests_get(*args, **kwargs):
        class MockRequest:
            def __init__(self, url=""):
                self.url = url

        class MockResponse:
            def __init__(self, json_data, status_code):
                self.json_data = json_data
                self.status_code = status_code
                self.request = MockRequest()
                self.text = ""

            def json(self):
                return self.json_data

            def raise_for_status(self):
                pass
        # Accessing status of device. Return online.
<<<<<<< HEAD
        status_url = 'Backends/ibmqx4/queue/status'
        if (args[0] == urljoin(_api_url_status, status_url) and
                (request_num[0] == 0 or request_num[0] == 3)):
            request_num[0] += 1
            return MockResponse({"state": True}, 200)
        # Getting result
        elif (args[0] == urljoin(_api_url,
              "Jobs/{execution_id}".format(execution_id=execution_id)) and
              kwargs["params"]["access_token"] == access_token and not
              result_ready[0] and request_num[0] == 3):
            result_ready[0] = True
            return MockResponse({"status": {"id": "NotDone"}}, 200)
        elif (args[0] == urljoin(_api_url,
              "Jobs/{execution_id}".format(execution_id=execution_id)) and
              kwargs["params"]["access_token"] == access_token and
              result_ready[0] and request_num[0] == 4):
            print("state ok")
            return MockResponse({"qasms": [{"result": result}]}, 200)
=======
        status_url = 'Network/ibm-q/Groups/open/Projects/main/devices/v/1'
        if (args[1] == urljoin(_API_URL, status_url)
                and (request_num[0] == 1 or request_num[0] == 7)):
            request_num[0] += 1
            connections = set([(0, 1), (1, 0), (1, 2), (1, 3), (1, 4), (2, 1),
                               (2, 3), (2, 4), (3, 1), (3, 4), (4, 3)])
            return MockResponse([{
                'backend_name': 'ibmqx4',
                'coupling_map': connections,
                'backend_version': '0.1.547',
                'n_qubits': 32
            }], 200)
        #STEP2
        elif (args[1] == "/"+execution_id+"/jobUploadUrl"
              and request_num[0] == 3):
            request_num[0] += 1
            return MockResponse({"url": "s3_url"}, 200)
        #STEP5
        elif (args[1] == urljoin(
                _API_URL,
                "Network/ibm-q/Groups/open/Projects/main/Jobs/{execution_id}".
                format(execution_id=execution_id)) and not result_ready[0]
              and request_num[0] == 6):
            result_ready[0] = True
            request_num[0] += 1
            return MockResponse({"status": "RUNNING"}, 200)
        elif (args[1] == urljoin(
                _API_URL,
                "Network/ibm-q/Groups/open/Projects/main/Jobs/{execution_id}".
                format(execution_id=execution_id)) and result_ready[0]
              and request_num[0] == 8):
            request_num[0] += 1
            return MockResponse(
                {"status": "COMPLETED"}, 200)
        #STEP6
        elif (args[1] == urljoin(
                _API_URL,
                "Network/ibm-q/Groups/open/Projects/main/Jobs/{execution_id}/resultDownloadUrl".
                format(execution_id=execution_id))
               and request_num[0] == 9):
            request_num[0] += 1
            return MockResponse(
                {"url": "result_download_url"}, 200)
        #STEP7
        elif (args[1] == "result_download_url"
              and request_num[0] == 10):
            request_num[0] += 1
            return MockResponse(
                {"results": [result]}, 200)
>>>>>>> dfaf7256

    def mocked_requests_post(*args, **kwargs):
        class MockRequest:
            def __init__(self, body="", url=""):
                self.body = body
                self.url = url

        class MockPostResponse:
            def __init__(self, json_data, text=" "):
                self.json_data = json_data
                self.text = text
                self.request = MockRequest()

            def json(self):
                return self.json_data

            def raise_for_status(self):
                pass

        # Authentication
        if (args[0] == urljoin(_api_url, "users/login") and
                kwargs["data"]["email"] == email and
                kwargs["data"]["password"] == password and
                request_num[0] == 1):
            request_num[0] += 1
            return MockPostResponse({"userId": user_id, "id": access_token})
<<<<<<< HEAD
        # Run code
        elif (args[0] == urljoin(_api_url, "Jobs") and
                kwargs["data"] == json_qasm and
                kwargs["params"]["access_token"] == access_token and
                kwargs["params"]["deviceRunType"] == device and
                kwargs["params"]["fromCache"] == "false" and
                kwargs["params"]["shots"] == shots and
                kwargs["headers"]["Content-Type"] == "application/json" and
                request_num[0] == 2):
=======
        # STEP1
        elif (args[1] == urljoin(_API_URL, jobs_url) 
              and request_num[0] == 2):
>>>>>>> dfaf7256
            request_num[0] += 1
            answer1={'objectStorageInfo':{
                'downloadQObjectUrlEndpoint':'url_dld_endpoint',
                'uploadQobjectUrlEndpoint':'/'+execution_id+'/jobUploadUrl',
                'uploadUrl':'url_upld'}
            }
            return MockPostResponse(answer1,200)

        # STEP4
        elif (args[1] == "/"+execution_id+"/jobDataUploaded"
              and request_num[0] == 5):
            request_num[0] += 1
            return MockPostResponse({}, 200)

        #STEP8
        elif (args[1] == urljoin(
                _API_URL,
                "Network/ibm-q/Groups/open/Projects/main/Jobs/{execution_id}/resultDownloaded".
                format(execution_id=execution_id))
              and request_num[0] == 11):
            request_num[0] += 1
            return MockPostResponse(
                {}, 200)

    def mocked_requests_put(*args, **kwargs):
        class MockRequest:
            def __init__(self, url=""):
                self.url = url

        class MockResponse:
            def __init__(self, json_data, status_code):
                self.json_data = json_data
                self.status_code = status_code
                self.request = MockRequest()
                self.text = ""

            def json(self):
                return self.json_data

            def raise_for_status(self):
                pass

        # STEP3
        if (args[1] == "s3_url"
              and request_num[0] == 4):
            request_num[0] += 1
            return MockResponse({}, 200)


<<<<<<< HEAD
    monkeypatch.setattr("requests.get", mocked_requests_get)
    monkeypatch.setattr("requests.post", mocked_requests_post)
    # Patch login data
    password = 12345
    email = "test@projectq.ch"
    monkeypatch.setitem(__builtins__, "input", lambda x: email)
    monkeypatch.setitem(__builtins__, "raw_input", lambda x: email)
=======
    monkeypatch.setattr("requests.sessions.Session.get", mocked_requests_get)
    monkeypatch.setattr("requests.sessions.Session.post", mocked_requests_post)
    monkeypatch.setattr("requests.sessions.Session.put", mocked_requests_put)
>>>>>>> dfaf7256

    def user_password_input(prompt):
        if prompt == "IBM QE password > ":
            return password

    monkeypatch.setattr("getpass.getpass", user_password_input)

    # Code to test:
    res = _ibm_http_client.send(json_qasm,
                                device="ibmqx4",
<<<<<<< HEAD
                                user=None, password=None,
                                shots=shots, verbose=True)
    print(res)
=======
                                token=None,
                                shots=shots,
                                verbose=True)

>>>>>>> dfaf7256
    assert res == result


def test_send_real_device_offline(monkeypatch):
    def mocked_requests_get(*args, **kwargs):
        class MockResponse:
            def __init__(self, json_data, status_code):
                self.json_data = json_data
                self.status_code = status_code

            def json(self):
                return self.json_data

        # Accessing status of device. Return online.
        status_url = 'Backends/ibmqx4/queue/status'
        if args[0] == urljoin(_api_url_status, status_url):
            return MockResponse({"state": False}, 200)
    monkeypatch.setattr("requests.get", mocked_requests_get)
    shots = 1
    json_qasm = "my_json_qasm"
    name = 'projectq_test'
    with pytest.raises(_ibm_http_client.DeviceOfflineError):
        _ibm_http_client.send(json_qasm,
                              device="ibmqx4",
                              user=None, password=None,
                              shots=shots, verbose=True)


def test_send_that_errors_are_caught(monkeypatch):
    class MockResponse:
        def __init__(self, json_data, status_code):
            self.json_data = json_data
            self.status_code = status_code

        def json(self):
            return self.json_data

    def mocked_requests_get(*args, **kwargs):
        # Accessing status of device. Return online.
        status_url = 'Backends/ibmqx4/queue/status'
        if args[0] == urljoin(_api_url_status, status_url):
            return MockResponse({"state": True}, 200)

    def mocked_requests_post(*args, **kwargs):
        # Test that this error gets caught
        raise requests.exceptions.HTTPError

    monkeypatch.setattr("requests.get", mocked_requests_get)
    monkeypatch.setattr("requests.post", mocked_requests_post)
    # Patch login data
    password = 12345
    email = "test@projectq.ch"
    monkeypatch.setitem(__builtins__, "input", lambda x: email)
    monkeypatch.setitem(__builtins__, "raw_input", lambda x: email)

    def user_password_input(prompt):
        if prompt == "IBM QE password > ":
            return password

    monkeypatch.setattr("getpass.getpass", user_password_input)
    shots = 1
    json_qasm = "my_json_qasm"
    name = 'projectq_test'
    _ibm_http_client.send(json_qasm,
                          device="ibmqx4",
                          user=None, password=None,
                          shots=shots, verbose=True)


def test_send_that_errors_are_caught2(monkeypatch):
    def mocked_requests_get(*args, **kwargs):
        class MockResponse:
            def __init__(self, json_data, status_code):
                self.json_data = json_data
                self.status_code = status_code

            def json(self):
                return self.json_data

        # Accessing status of device. Return online.
        status_url = 'Backends/ibmqx4/queue/status'
        if args[0] == urljoin(_api_url_status, status_url):
            return MockResponse({"state": True}, 200)

    def mocked_requests_post(*args, **kwargs):
        # Test that this error gets caught
        raise requests.exceptions.RequestException

    monkeypatch.setattr("requests.get", mocked_requests_get)
    monkeypatch.setattr("requests.post", mocked_requests_post)
    # Patch login data
    password = 12345
    email = "test@projectq.ch"
    monkeypatch.setitem(__builtins__, "input", lambda x: email)
    monkeypatch.setitem(__builtins__, "raw_input", lambda x: email)

    def user_password_input(prompt):
        if prompt == "IBM QE password > ":
            return password

    monkeypatch.setattr("getpass.getpass", user_password_input)
    shots = 1
    json_qasm = "my_json_qasm"
    name = 'projectq_test'
    _ibm_http_client.send(json_qasm,
                          device="ibmqx4",
                          user=None, password=None,
                          shots=shots, verbose=True)


def test_send_that_errors_are_caught3(monkeypatch):
    def mocked_requests_get(*args, **kwargs):
        class MockResponse:
            def __init__(self, json_data, status_code):
                self.json_data = json_data
                self.status_code = status_code

            def json(self):
                return self.json_data

        # Accessing status of device. Return online.
        status_url = 'Backends/ibmqx4/queue/status'
        if args[0] == urljoin(_api_url_status, status_url):
            return MockResponse({"state": True}, 200)

    def mocked_requests_post(*args, **kwargs):
        # Test that this error gets caught
        raise KeyError

    monkeypatch.setattr("requests.get", mocked_requests_get)
    monkeypatch.setattr("requests.post", mocked_requests_post)
    # Patch login data
    password = 12345
    email = "test@projectq.ch"
    monkeypatch.setitem(__builtins__, "input", lambda x: email)
    monkeypatch.setitem(__builtins__, "raw_input", lambda x: email)

    def user_password_input(prompt):
        if prompt == "IBM QE password > ":
            return password

    monkeypatch.setattr("getpass.getpass", user_password_input)
    shots = 1
    json_qasm = "my_json_qasm"
    name = 'projectq_test'
    _ibm_http_client.send(json_qasm,
                          device="ibmqx4",
                          user=None, password=None,
                          shots=shots, verbose=True)


def test_timeout_exception(monkeypatch):
    qasms = {'qasms': [{'qasm': 'my qasm'}]}
    json_qasm = json.dumps(qasms)
    tries = [0]
    execution_id = '3'

    def mocked_requests_get(*args, **kwargs):
        class MockResponse:
            def __init__(self, json_data, status_code):
                self.json_data = json_data
                self.status_code = status_code

            def json(self):
                return self.json_data

            def raise_for_status(self):
                pass

<<<<<<< HEAD
        # Accessing status of device. Return online.
        status_url = 'Backends/ibmqx4/queue/status'
        if args[0] == urljoin(_api_url, status_url):
            return MockResponse({"state": True}, 200)
        job_url = 'Jobs/{}'.format("123e")
        if args[0] == urljoin(_api_url, job_url):
=======
        # Accessing status of device. Return device info.
        status_url = 'Network/ibm-q/Groups/open/Projects/main/devices/v/1'
        if args[1] == urljoin(_API_URL, status_url):
            connections = set([(0, 1), (1, 0), (1, 2), (1, 3), (1, 4), (2, 1),
                               (2, 3), (2, 4), (3, 1), (3, 4), (4, 3)])
            return MockResponse([{
                'backend_name': 'ibmqx4',
                'coupling_map': connections,
                'backend_version': '0.1.547',
                'n_qubits': 32
            }], 200)
        job_url = "Network/ibm-q/Groups/open/Projects/main/Jobs/{}".format(
            execution_id)
        if args[1] == urljoin(_API_URL, job_url):
>>>>>>> dfaf7256
            tries[0] += 1
            return MockResponse({"noqasms": "not done"}, 200)

        #STEP2
        elif (args[1] == "/"+execution_id+"/jobUploadUrl"):
            return MockResponse({"url": "s3_url"}, 200)
        #STEP5
        elif (args[1] == urljoin(
                _API_URL,
                "Network/ibm-q/Groups/open/Projects/main/Jobs/{execution_id}".
                format(execution_id=execution_id))):
            return MockResponse({"status": "RUNNING"}, 200)

    def mocked_requests_post(*args, **kwargs):
        class MockRequest:
            def __init__(self, url=""):
                self.url = url

        class MockPostResponse:
            def __init__(self, json_data, text=" "):
                self.json_data = json_data
                self.text = text
                self.request = MockRequest()

            def json(self):
                return self.json_data

            def raise_for_status(self):
                pass

        login_url = 'users/login'
        if args[0] == urljoin(_api_url, login_url):
            return MockPostResponse({"userId": "1", "id": "12"})
<<<<<<< HEAD
        if args[0] == urljoin(_api_url, 'Jobs'):
            return MockPostResponse({"id": "123e"})

    monkeypatch.setattr("requests.get", mocked_requests_get)
    monkeypatch.setattr("requests.post", mocked_requests_post)
=======

        # STEP1
        elif (args[1] == urljoin(_API_URL, jobs_url)):
            answer1={'objectStorageInfo':{
                'downloadQObjectUrlEndpoint':'url_dld_endpoint',
                'uploadQobjectUrlEndpoint':'/'+execution_id+'/jobUploadUrl',
                'uploadUrl':'url_upld'}
            }
            return MockPostResponse(answer1,200)

        # STEP4
        elif (args[1] == "/"+execution_id+"/jobDataUploaded"):
            return MockPostResponse({}, 200)

    def mocked_requests_put(*args, **kwargs):
        class MockRequest:
            def __init__(self, url=""):
                self.url = url

        class MockResponse:
            def __init__(self, json_data, status_code):
                self.json_data = json_data
                self.status_code = status_code
                self.request = MockRequest()
                self.text = ""

            def json(self):
                return self.json_data

            def raise_for_status(self):
                pass

        # STEP3
        if (args[1] == "s3_url"):
            return MockResponse({}, 200)

    monkeypatch.setattr("requests.sessions.Session.get", mocked_requests_get)
    monkeypatch.setattr("requests.sessions.Session.post", mocked_requests_post)
    monkeypatch.setattr("requests.sessions.Session.put", mocked_requests_put)

>>>>>>> dfaf7256
    _ibm_http_client.time.sleep = lambda x: x
    with pytest.raises(Exception) as excinfo:
        _ibm_http_client.send(json_qasm,
                              device="ibmqx4",
<<<<<<< HEAD
                              user="test", password="test",
                              shots=1, verbose=False)
    assert "123e" in str(excinfo.value)  # check that job id is in exception
=======
                              token="test",
                              shots=1,
                              num_retries=10,
                              verbose=False)
    assert execution_id in str(excinfo.value)  # check that job id is in exception
>>>>>>> dfaf7256
    assert tries[0] > 0


def test_retrieve_and_device_offline_exception(monkeypatch):
    qasms = {'qasms': [{'qasm': 'my qasm'}]}
    json_qasm = json.dumps(qasms)
    request_num = [0]

    def mocked_requests_get(*args, **kwargs):
        class MockResponse:
            def __init__(self, json_data, status_code):
                self.json_data = json_data
                self.status_code = status_code

            def json(self):
                return self.json_data

            def raise_for_status(self):
                pass

        # Accessing status of device. Return online.
        status_url = 'Backends/ibmqx4/queue/status'
        if args[0] == urljoin(_api_url, status_url) and request_num[0] < 2:
            return MockResponse({"state": True, "lengthQueue": 10}, 200)
        elif args[0] == urljoin(_api_url, status_url):
            return MockResponse({"state": False}, 200)
        job_url = 'Jobs/{}'.format("123e")
        if args[0] == urljoin(_api_url, job_url):
            request_num[0] += 1
            return MockResponse({"noqasms": "not done"}, 200)

    def mocked_requests_post(*args, **kwargs):
        class MockRequest:
            def __init__(self, url=""):
                self.url = url

        class MockPostResponse:
            def __init__(self, json_data, text=" "):
                self.json_data = json_data
                self.text = text
                self.request = MockRequest()

            def json(self):
                return self.json_data

            def raise_for_status(self):
                pass

        login_url = 'users/login'
        if args[0] == urljoin(_api_url, login_url):
            return MockPostResponse({"userId": "1", "id": "12"})

    monkeypatch.setattr("requests.get", mocked_requests_get)
    monkeypatch.setattr("requests.post", mocked_requests_post)
    _ibm_http_client.time.sleep = lambda x: x
    with pytest.raises(_ibm_http_client.DeviceOfflineError):
        _ibm_http_client.retrieve(device="ibmqx4",
                                  user="test", password="test",
                                  jobid="123e",
                                  verbose=True)


def test_retrieve(monkeypatch):
    qasms = {'qasms': [{'qasm': 'my qasm'}]}
    json_qasm = json.dumps(qasms)
    request_num = [0]
    execution_id='3'

    def mocked_requests_get(*args, **kwargs):
        class MockResponse:
            def __init__(self, json_data, status_code):
                self.json_data = json_data
                self.status_code = status_code

            def json(self):
                return self.json_data

            def raise_for_status(self):
                pass

        # Accessing status of device. Return online.
<<<<<<< HEAD
        status_url = 'Backends/ibmqx4/queue/status'
        if args[0] == urljoin(_api_url, status_url):
            return MockResponse({"state": True}, 200)
        job_url = 'Jobs/{}'.format("123e")
        if args[0] == urljoin(_api_url, job_url) and request_num[0] < 1:
            request_num[0] += 1
            return MockResponse({"noqasms": "not done"}, 200)
        elif args[0] == urljoin(_api_url, job_url):
            return MockResponse({"qasms": [{'qasm': 'qasm',
                                            'result': 'correct'}]}, 200)
=======
        status_url = 'Network/ibm-q/Groups/open/Projects/main/devices/v/1'
        if args[1] == urljoin(_API_URL, status_url):
            return MockResponse([{
                'backend_name': 'ibmqx4',
                'coupling_map': None,
                'backend_version': '0.1.547',
                'n_qubits': 32
            }], 200)
        
        #STEP5
        elif (args[1] == urljoin(
                _API_URL,
                "Network/ibm-q/Groups/open/Projects/main/Jobs/{execution_id}".
                format(execution_id=execution_id))and request_num[0] < 1):
            request_num[0] += 1
            return MockResponse({"status": "RUNNING"}, 200)
        elif (args[1] == urljoin(
                _API_URL,
                "Network/ibm-q/Groups/open/Projects/main/Jobs/{execution_id}".
                format(execution_id=execution_id))):
            return MockResponse(
                {"status": "COMPLETED"}, 200)
        #STEP6
        elif (args[1] == urljoin(
                _API_URL,
                "Network/ibm-q/Groups/open/Projects/main/Jobs/{execution_id}/resultDownloadUrl".
                format(execution_id=execution_id))):
            return MockResponse(
                {"url": "result_download_url"}, 200)
        #STEP7
        elif (args[1] == "result_download_url"):
            return MockResponse(
                {"results": ['correct']}, 200)
>>>>>>> dfaf7256

    def mocked_requests_post(*args, **kwargs):
        class MockRequest:
            def __init__(self, url=""):
                self.url = url

        class MockPostResponse:
            def __init__(self, json_data, text=" "):
                self.json_data = json_data
                self.text = text
                self.request = MockRequest()

            def json(self):
                return self.json_data

            def raise_for_status(self):
                pass

        login_url = 'users/login'
        if args[0] == urljoin(_api_url, login_url):
            return MockPostResponse({"userId": "1", "id": "12"})

<<<<<<< HEAD
    monkeypatch.setattr("requests.get", mocked_requests_get)
    monkeypatch.setattr("requests.post", mocked_requests_post)
    _ibm_http_client.time.sleep = lambda x: x
    res = _ibm_http_client.retrieve(device="ibmqx4",
                                    user="test", password="test",
                                    jobid="123e")
=======
        #STEP8
        elif (args[1] == urljoin(
                _API_URL,
                "Network/ibm-q/Groups/open/Projects/main/Jobs/{execution_id}/resultDownloaded".
                format(execution_id=execution_id))):
            return MockPostResponse(
                {}, 200)

    monkeypatch.setattr("requests.sessions.Session.get", mocked_requests_get)
    monkeypatch.setattr("requests.sessions.Session.post", mocked_requests_post)

    _ibm_http_client.time.sleep = lambda x: x
    res = _ibm_http_client.retrieve(device="ibmqx4",
                                    token="test",
                                    jobid=execution_id)
>>>>>>> dfaf7256
    assert res == 'correct'<|MERGE_RESOLUTION|>--- conflicted
+++ resolved
@@ -69,26 +69,6 @@
             def raise_for_status(self):
                 pass
         # Accessing status of device. Return online.
-<<<<<<< HEAD
-        status_url = 'Backends/ibmqx4/queue/status'
-        if (args[0] == urljoin(_api_url_status, status_url) and
-                (request_num[0] == 0 or request_num[0] == 3)):
-            request_num[0] += 1
-            return MockResponse({"state": True}, 200)
-        # Getting result
-        elif (args[0] == urljoin(_api_url,
-              "Jobs/{execution_id}".format(execution_id=execution_id)) and
-              kwargs["params"]["access_token"] == access_token and not
-              result_ready[0] and request_num[0] == 3):
-            result_ready[0] = True
-            return MockResponse({"status": {"id": "NotDone"}}, 200)
-        elif (args[0] == urljoin(_api_url,
-              "Jobs/{execution_id}".format(execution_id=execution_id)) and
-              kwargs["params"]["access_token"] == access_token and
-              result_ready[0] and request_num[0] == 4):
-            print("state ok")
-            return MockResponse({"qasms": [{"result": result}]}, 200)
-=======
         status_url = 'Network/ibm-q/Groups/open/Projects/main/devices/v/1'
         if (args[1] == urljoin(_API_URL, status_url)
                 and (request_num[0] == 1 or request_num[0] == 7)):
@@ -138,7 +118,6 @@
             request_num[0] += 1
             return MockResponse(
                 {"results": [result]}, 200)
->>>>>>> dfaf7256
 
     def mocked_requests_post(*args, **kwargs):
         class MockRequest:
@@ -165,21 +144,9 @@
                 request_num[0] == 1):
             request_num[0] += 1
             return MockPostResponse({"userId": user_id, "id": access_token})
-<<<<<<< HEAD
-        # Run code
-        elif (args[0] == urljoin(_api_url, "Jobs") and
-                kwargs["data"] == json_qasm and
-                kwargs["params"]["access_token"] == access_token and
-                kwargs["params"]["deviceRunType"] == device and
-                kwargs["params"]["fromCache"] == "false" and
-                kwargs["params"]["shots"] == shots and
-                kwargs["headers"]["Content-Type"] == "application/json" and
-                request_num[0] == 2):
-=======
         # STEP1
         elif (args[1] == urljoin(_API_URL, jobs_url) 
               and request_num[0] == 2):
->>>>>>> dfaf7256
             request_num[0] += 1
             answer1={'objectStorageInfo':{
                 'downloadQObjectUrlEndpoint':'url_dld_endpoint',
@@ -229,19 +196,9 @@
             return MockResponse({}, 200)
 
 
-<<<<<<< HEAD
-    monkeypatch.setattr("requests.get", mocked_requests_get)
-    monkeypatch.setattr("requests.post", mocked_requests_post)
-    # Patch login data
-    password = 12345
-    email = "test@projectq.ch"
-    monkeypatch.setitem(__builtins__, "input", lambda x: email)
-    monkeypatch.setitem(__builtins__, "raw_input", lambda x: email)
-=======
     monkeypatch.setattr("requests.sessions.Session.get", mocked_requests_get)
     monkeypatch.setattr("requests.sessions.Session.post", mocked_requests_post)
     monkeypatch.setattr("requests.sessions.Session.put", mocked_requests_put)
->>>>>>> dfaf7256
 
     def user_password_input(prompt):
         if prompt == "IBM QE password > ":
@@ -252,16 +209,10 @@
     # Code to test:
     res = _ibm_http_client.send(json_qasm,
                                 device="ibmqx4",
-<<<<<<< HEAD
-                                user=None, password=None,
-                                shots=shots, verbose=True)
-    print(res)
-=======
                                 token=None,
                                 shots=shots,
                                 verbose=True)
 
->>>>>>> dfaf7256
     assert res == result
 
 
@@ -431,14 +382,6 @@
             def raise_for_status(self):
                 pass
 
-<<<<<<< HEAD
-        # Accessing status of device. Return online.
-        status_url = 'Backends/ibmqx4/queue/status'
-        if args[0] == urljoin(_api_url, status_url):
-            return MockResponse({"state": True}, 200)
-        job_url = 'Jobs/{}'.format("123e")
-        if args[0] == urljoin(_api_url, job_url):
-=======
         # Accessing status of device. Return device info.
         status_url = 'Network/ibm-q/Groups/open/Projects/main/devices/v/1'
         if args[1] == urljoin(_API_URL, status_url):
@@ -453,7 +396,6 @@
         job_url = "Network/ibm-q/Groups/open/Projects/main/Jobs/{}".format(
             execution_id)
         if args[1] == urljoin(_API_URL, job_url):
->>>>>>> dfaf7256
             tries[0] += 1
             return MockResponse({"noqasms": "not done"}, 200)
 
@@ -487,13 +429,6 @@
         login_url = 'users/login'
         if args[0] == urljoin(_api_url, login_url):
             return MockPostResponse({"userId": "1", "id": "12"})
-<<<<<<< HEAD
-        if args[0] == urljoin(_api_url, 'Jobs'):
-            return MockPostResponse({"id": "123e"})
-
-    monkeypatch.setattr("requests.get", mocked_requests_get)
-    monkeypatch.setattr("requests.post", mocked_requests_post)
-=======
 
         # STEP1
         elif (args[1] == urljoin(_API_URL, jobs_url)):
@@ -534,22 +469,15 @@
     monkeypatch.setattr("requests.sessions.Session.post", mocked_requests_post)
     monkeypatch.setattr("requests.sessions.Session.put", mocked_requests_put)
 
->>>>>>> dfaf7256
     _ibm_http_client.time.sleep = lambda x: x
     with pytest.raises(Exception) as excinfo:
         _ibm_http_client.send(json_qasm,
                               device="ibmqx4",
-<<<<<<< HEAD
-                              user="test", password="test",
-                              shots=1, verbose=False)
-    assert "123e" in str(excinfo.value)  # check that job id is in exception
-=======
                               token="test",
                               shots=1,
                               num_retries=10,
                               verbose=False)
     assert execution_id in str(excinfo.value)  # check that job id is in exception
->>>>>>> dfaf7256
     assert tries[0] > 0
 
 
@@ -631,18 +559,6 @@
                 pass
 
         # Accessing status of device. Return online.
-<<<<<<< HEAD
-        status_url = 'Backends/ibmqx4/queue/status'
-        if args[0] == urljoin(_api_url, status_url):
-            return MockResponse({"state": True}, 200)
-        job_url = 'Jobs/{}'.format("123e")
-        if args[0] == urljoin(_api_url, job_url) and request_num[0] < 1:
-            request_num[0] += 1
-            return MockResponse({"noqasms": "not done"}, 200)
-        elif args[0] == urljoin(_api_url, job_url):
-            return MockResponse({"qasms": [{'qasm': 'qasm',
-                                            'result': 'correct'}]}, 200)
-=======
         status_url = 'Network/ibm-q/Groups/open/Projects/main/devices/v/1'
         if args[1] == urljoin(_API_URL, status_url):
             return MockResponse([{
@@ -676,7 +592,6 @@
         elif (args[1] == "result_download_url"):
             return MockResponse(
                 {"results": ['correct']}, 200)
->>>>>>> dfaf7256
 
     def mocked_requests_post(*args, **kwargs):
         class MockRequest:
@@ -699,14 +614,6 @@
         if args[0] == urljoin(_api_url, login_url):
             return MockPostResponse({"userId": "1", "id": "12"})
 
-<<<<<<< HEAD
-    monkeypatch.setattr("requests.get", mocked_requests_get)
-    monkeypatch.setattr("requests.post", mocked_requests_post)
-    _ibm_http_client.time.sleep = lambda x: x
-    res = _ibm_http_client.retrieve(device="ibmqx4",
-                                    user="test", password="test",
-                                    jobid="123e")
-=======
         #STEP8
         elif (args[1] == urljoin(
                 _API_URL,
@@ -722,5 +629,4 @@
     res = _ibm_http_client.retrieve(device="ibmqx4",
                                     token="test",
                                     jobid=execution_id)
->>>>>>> dfaf7256
     assert res == 'correct'