#   Copyright 2017 ProjectQ-Framework (www.projectq.ch)
#
#   Licensed under the Apache License, Version 2.0 (the "License");
#   you may not use this file except in compliance with the License.
#   You may obtain a copy of the License at
#
#       http://www.apache.org/licenses/LICENSE-2.0
#
#   Unless required by applicable law or agreed to in writing, software
#   distributed under the License is distributed on an "AS IS" BASIS,
#   WITHOUT WARRANTIES OR CONDITIONS OF ANY KIND, either express or implied.
#   See the License for the specific language governing permissions and
#   limitations under the License.

# helpers to run the jsonified gate sequence on ibm quantum experience server
# api documentation is at https://qcwi-staging.mybluemix.net/explorer/
import requests
import getpass
import json
import signal
import sys
import time
from requests.compat import urljoin


_api_url = 'https://quantumexperience.ng.bluemix.net/api/'


class DeviceOfflineError(Exception):
    pass


def is_online(device):
    url = 'Backends/{}/queue/status'.format(device)
    r = requests.get(urljoin(_api_url, url))
    return r.json()['state']


def retrieve(device, user, password, jobid, num_retries=3000,
             interval=1, verbose=False):
    """
    Retrieves a previously run job by its ID.

    Args:
        device (str): Device on which the code was run / is running.
        user (str): IBM quantum experience user (e-mail)
        password (str): IBM quantum experience password
        jobid (str): Id of the job to retrieve
    """
    user_id, access_token = _authenticate(user, password)
    res = _get_result(device, jobid, access_token, num_retries=num_retries,
                      interval=interval, verbose=verbose)
    return res


def send(info, device='sim_trivial_2', user=None, password=None,
         shots=1, num_retries=3000, interval=1, verbose=False):
    """
    Sends QASM through the IBM API and runs the quantum circuit.

    Args:
        info: Contains QASM representation of the circuit to run.
        device (str): Either 'simulator', 'ibmqx4', or 'ibmqx5'.
        user (str): IBM quantum experience user.
        password (str): IBM quantum experience user password.
        shots (int): Number of runs of the same circuit to collect statistics.
        verbose (bool): If True, additional information is printed, such as
            measurement statistics. Otherwise, the backend simply registers
            one measurement result (same behavior as the projectq Simulator).
    """
    try:
        # check if the device is online
        if device in ['ibmqx4', 'ibmqx5']:
            online = is_online(device)

            if not online:
                print("The device is offline (for maintenance?). Use the "
                      "simulator instead or try again later.")
                raise DeviceOfflineError("Device is offline.")

        if verbose:
            print("- Authenticating...")
        user_id, access_token = _authenticate(user, password)
        if verbose:
            print("- Running code: {}".format(
                json.loads(info)['qasms'][0]['qasm']))
        execution_id = _run(info, device, user_id, access_token, shots)
        if verbose:
            print("- Waiting for results...")
        res = _get_result(device, execution_id, access_token,
                          num_retries=num_retries,
                          interval=interval, verbose=verbose)
        if verbose:
            print("- Done.")
        return res
    except requests.exceptions.HTTPError as err:
        print("- There was an error running your code:")
        print(err)
    except requests.exceptions.RequestException as err:
        print("- Looks like something is wrong with server:")
        print(err)
    except KeyError as err:
        print("- Failed to parse response:")
        print(err)


def _authenticate(email=None, password=None):
    """
    :param email:
    :param password:
    :return:
    """
    if email is None:
        try:
            input_fun = raw_input
        except NameError:
            input_fun = input
        email = input_fun('IBM QE user (e-mail) > ')
    if password is None:
        password = getpass.getpass(prompt='IBM QE password > ')

    r = requests.post(urljoin(_api_url, 'users/login'),
                      data={"email": email, "password": password})
    r.raise_for_status()

    json_data = r.json()
    user_id = json_data['userId']
    access_token = json_data['id']

    return user_id, access_token


def _run(qasm, device, user_id, access_token, shots):
    suffix = 'Jobs'

    r = requests.post(urljoin(_api_url, suffix),
                      data=qasm,
                      params={"access_token": access_token,
                              "deviceRunType": device,
                              "fromCache": "false",
                              "shots": shots},
                      headers={"Content-Type": "application/json"})
    r.raise_for_status()

    r_json = r.json()
    execution_id = r_json["id"]
    return execution_id


def _get_result(device, execution_id, access_token, num_retries=3000,
                interval=1, verbose=False):
    suffix = 'Jobs/{execution_id}'.format(execution_id=execution_id)
    status_url = urljoin(_api_url, 'Backends/{}/queue/status'.format(device))

<<<<<<< HEAD
    if verbose:
        print("Waiting for results. [Job ID: {}]".format(execution_id))

    original_sigint_handler = signal.getsignal(signal.SIGINT)

    def _handle_sigint_during_get_result(*_):
        raise Exception("Interrupted. The ID of your submitted job is {}."
                        .format(execution_id))

    try:
        signal.signal(signal.SIGINT, _handle_sigint_during_get_result)

        for retries in range(num_retries):
            r = requests.get(urljoin(_api_url, suffix),
                             params={"access_token": access_token})
            r.raise_for_status()

=======
    print("Waiting for results. [Job ID: {}]".format(execution_id))

    for retries in range(num_retries):
        r = requests.get(urljoin(_api_url, suffix),
                         params={"access_token": access_token})
        r.raise_for_status()

        r_json = r.json()
        if 'qasms' in r_json:
            qasm = r_json['qasms'][0]
            if 'result' in qasm and qasm['result'] is not None:
                return qasm['result']
        time.sleep(interval)
        if device in ['ibmqx4', 'ibmqx5'] and retries % 60 == 0:
            r = requests.get(status_url)
>>>>>>> 04fd0a3e
            r_json = r.json()
            if 'qasms' in r_json:
                qasm = r_json['qasms'][0]
                if 'result' in qasm:
                    return qasm['result']
            time.sleep(interval)
            if device in ['ibmqx4', 'ibmqx5'] and retries % 60 == 0:
                r = requests.get(status_url)
                r_json = r.json()
                if 'state' in r_json and not r_json['state']:
                    raise DeviceOfflineError("Device went offline. The ID of "
                                             "your submitted job is {}."
                                             .format(execution_id))
                if 'lengthQueue' in r_json:
                    print("Currently there are {} jobs queued for execution "
                          "on {}."
                          .format(r_json['lengthQueue'], device))

    finally:
        if original_sigint_handler is not None:
            signal.signal(signal.SIGINT, original_sigint_handler)

    raise Exception("Timeout. The ID of your submitted job is {}."
                    .format(execution_id))<|MERGE_RESOLUTION|>--- conflicted
+++ resolved
@@ -152,7 +152,6 @@
     suffix = 'Jobs/{execution_id}'.format(execution_id=execution_id)
     status_url = urljoin(_api_url, 'Backends/{}/queue/status'.format(device))
 
-<<<<<<< HEAD
     if verbose:
         print("Waiting for results. [Job ID: {}]".format(execution_id))
 
@@ -169,28 +168,10 @@
             r = requests.get(urljoin(_api_url, suffix),
                              params={"access_token": access_token})
             r.raise_for_status()
-
-=======
-    print("Waiting for results. [Job ID: {}]".format(execution_id))
-
-    for retries in range(num_retries):
-        r = requests.get(urljoin(_api_url, suffix),
-                         params={"access_token": access_token})
-        r.raise_for_status()
-
-        r_json = r.json()
-        if 'qasms' in r_json:
-            qasm = r_json['qasms'][0]
-            if 'result' in qasm and qasm['result'] is not None:
-                return qasm['result']
-        time.sleep(interval)
-        if device in ['ibmqx4', 'ibmqx5'] and retries % 60 == 0:
-            r = requests.get(status_url)
->>>>>>> 04fd0a3e
             r_json = r.json()
             if 'qasms' in r_json:
                 qasm = r_json['qasms'][0]
-                if 'result' in qasm:
+                if 'result' in qasm and qasm['result'] is not None:
                     return qasm['result']
             time.sleep(interval)
             if device in ['ibmqx4', 'ibmqx5'] and retries % 60 == 0:
