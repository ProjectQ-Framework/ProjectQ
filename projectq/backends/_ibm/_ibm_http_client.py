--- conflicted
+++ resolved
@@ -13,32 +13,20 @@
 #   limitations under the License.
 
 # helpers to run the jsonified gate sequence on ibm quantum experience server
-<<<<<<< HEAD
-# api documentation does not exist and has to be deduced from the qiskit code source
-# at: https://github.com/Qiskit/qiskit-ibmq-provider
-=======
 # api documentation does not exist and has to be deduced from the qiskit code
 # source at: https://github.com/Qiskit/qiskit-ibmq-provider
->>>>>>> 659304df
 
 import getpass
 import time
 import signal
-<<<<<<< HEAD
-=======
 import uuid
 
->>>>>>> 659304df
 import requests
 from requests.compat import urljoin
 from requests import Session
 
-<<<<<<< HEAD
-_AUTH_API_URL = 'https://auth.quantum-computing.ibm.com/api/users/loginWithToken'
-=======
 _AUTH_API_URL = ('https://auth.quantum-computing.ibm.com/api/users/'
                  'loginWithToken')
->>>>>>> 659304df
 _API_URL = 'https://api.quantum-computing.ibm.com/api/'
 
 # TODO: call to get the API version automatically
@@ -49,10 +37,6 @@
     """
     Manage a session between ProjectQ and the IBMQ web API.
     """
-<<<<<<< HEAD
-
-=======
->>>>>>> 659304df
     def __init__(self, **kwargs):
         super(IBMQ, self).__init__(**kwargs)  # Python 2 compatibility
         self.backends = dict()
@@ -77,19 +61,11 @@
         request.raise_for_status()
         r_json = request.json()
         self.backends = dict()
-<<<<<<< HEAD
-        for el in r_json:
-            self.backends[el['backend_name']] = {
-                'nq': el['n_qubits'],
-                'coupling_map': el['coupling_map'],
-                'version': el['backend_version']
-=======
         for obj in r_json:
             self.backends[obj['backend_name']] = {
                 'nq': obj['n_qubits'],
                 'coupling_map': obj['coupling_map'],
                 'version': obj['backend_version']
->>>>>>> 659304df
             }
 
         if verbose:
@@ -108,132 +84,6 @@
             (bool) True if device is available, False otherwise
         """
         return device in self.backends
-<<<<<<< HEAD
-
-    def can_run_experiment(self, info, device):
-        """
-        Check if the device is big enough to run the code.
-
-        Args:
-            info (dict): dictionary sent by the backend containing the code to
-                run
-            device (str): name of the ibm device to use
-
-        Returns:
-            (tuple): (bool) True if device is big enough, False otherwise
-                     (int) maximum number of qubit available on the device
-                     (int) number of qubit needed for the circuit
-
-        """
-        nb_qubit_max = self.backends[device]['nq']
-        nb_qubit_needed = info['nq']
-        return nb_qubit_needed <= nb_qubit_max, nb_qubit_max, nb_qubit_needed
-
-    def _authenticate(self, token=None):
-        """
-        Args:
-            token (str): IBM quantum experience user API token.
-        """
-        if token is None:
-            token = getpass.getpass(prompt="IBM QE token > ")
-        if len(token) == 0:
-            raise Exception('Error with the IBM QE token')
-        self.headers.update({'X-Qx-Client-Application': CLIENT_APPLICATION})
-        args = {
-            'data': None,
-            'json': {
-                'apiToken': token
-            },
-            'timeout': (self.timeout, None)
-        }
-        request = super(IBMQ, self).post(_AUTH_API_URL, **args)
-        request.raise_for_status()
-        r_json = request.json()
-        self.params.update({'access_token': r_json['id']})
-
-    def _run(self, info, device):
-        post_job_url = 'Network/ibm-q/Groups/open/Projects/main/Jobs'
-        shots = info['shots']
-        n_classical_reg = info['nq']
-        n_qubits = self.backends[device]['nq']
-        version = self.backends[device]['version']
-        instructions = info['json']
-        maxcredit = info['maxCredits']
-        c_label = []
-        q_label = []
-        for i in range(n_classical_reg):
-            c_label.append(['c', i])
-        for i in range(n_qubits):
-            q_label.append(['q', i])
-        experiment = [{
-            'header': {
-                'qreg_sizes': [['q', n_qubits]],
-                'n_qubits': n_qubits,
-                'memory_slots': n_classical_reg,
-                'creg_sizes': [['c', n_classical_reg]],
-                'clbit_labels': c_label,
-                'qubit_labels': q_label,
-                'name': 'circuit0'
-            },
-            'config': {
-                'n_qubits': n_qubits,
-                'memory_slots': n_classical_reg
-            },
-            'instructions': instructions
-        }]
-        # Note: qobj_id is not necessary in projectQ, so fixed string for now
-        argument = {
-            'data': None,
-            'json': {
-                'qObject': {
-                    'type': 'QASM',
-                    'schema_version': '1.1.0',
-                    'config': {
-                        'shots': shots,
-                        'max_credits': maxcredit,
-                        'n_qubits': n_qubits,
-                        'memory_slots': n_classical_reg,
-                        'memory': False,
-                        'parameter_binds': []
-                    },
-                    'experiments': experiment,
-                    'header': {
-                        'backend_version': version,
-                        'backend_name': device
-                    },
-                    'qobj_id': 'e72443f5-7752-4e32-9ac8-156f1f3fee18'
-                },
-                'backend': {
-                    'name': device
-                },
-                'shots': shots
-            },
-            'timeout': (self.timeout, None)
-        }
-        request = super(IBMQ, self).post(urljoin(_API_URL, post_job_url),
-                                         **argument)
-        request.raise_for_status()
-        r_json = request.json()
-        execution_id = r_json["id"]
-        return execution_id
-
-    def _get_result(self,
-                    device,
-                    execution_id,
-                    num_retries=3000,
-                    interval=1,
-                    verbose=False):
-
-        job_status_url = ('Network/ibm-q/Groups/open/Projects/main/Jobs/'
-                          + execution_id)
-
-        if verbose:
-            print("Waiting for results. [Job ID: {}]".format(execution_id))
-
-        original_sigint_handler = signal.getsignal(signal.SIGINT)
-
-        def _handle_sigint_during_get_result(*_):
-=======
 
     def can_run_experiment(self, info, device):
         """
@@ -399,7 +249,6 @@
         original_sigint_handler = signal.getsignal(signal.SIGINT)
 
         def _handle_sigint_during_get_result(*_):  # pragma: no cover
->>>>>>> 659304df
             raise Exception(
                 "Interrupted. The ID of your submitted job is {}.".format(
                     execution_id))
@@ -408,27 +257,13 @@
             signal.signal(signal.SIGINT, _handle_sigint_during_get_result)
             for retries in range(num_retries):
 
-<<<<<<< HEAD
-                argument = {
-=======
                 # STEP5: WAIT FOR THE JOB TO BE RUN
                 json_step5 = {
->>>>>>> 659304df
                     'allow_redirects': True,
                     'timeout': (self.timeout, None)
                 }
                 request = super(IBMQ,
                                 self).get(urljoin(_API_URL, job_status_url),
-<<<<<<< HEAD
-                                          **argument)
-                request.raise_for_status()
-                r_json = request.json()
-                if r_json['status'] == 'COMPLETED':
-                    return r_json['qObjectResult']['results'][0]
-                if r_json['status'] != 'RUNNING':
-                    raise Exception("Error while running the code: {}.".format(
-                        r_json['status']))
-=======
                                           **json_step5)
                 request.raise_for_status()
                 r_json = request.json()
@@ -478,7 +313,6 @@
                     raise Exception(
                         "Error while running the code. Last status: {}.".
                         format(r_json['status']))
->>>>>>> 659304df
                 time.sleep(interval)
                 if self.is_online(device) and retries % 60 == 0:
                     self.get_list_devices()
@@ -507,8 +341,6 @@
     """
     Access the list of available devices and their properties (ex: for setup
     configuration)
-<<<<<<< HEAD
-=======
 
     Args:
         token (str): IBM quantum experience user API token.
@@ -520,23 +352,8 @@
     ibmq_session = IBMQ()
     ibmq_session._authenticate(token=token)
     return ibmq_session.get_list_devices(verbose=verbose)
->>>>>>> 659304df
-
-    Args:
-        token (str): IBM quantum experience user API token.
-        verbose (bool): If True, additional information is printed
-
-<<<<<<< HEAD
-    Returns:
-        (list) list of available devices and their properties
-    """
-    ibmq_session = IBMQ()
-    ibmq_session._authenticate(token=token)
-    return ibmq_session.get_list_devices(verbose=verbose)
-
-
-=======
->>>>>>> 659304df
+
+
 def retrieve(device,
              token,
              jobid,
