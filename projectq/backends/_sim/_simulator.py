--- conflicted
+++ resolved
@@ -31,14 +31,9 @@
                           Allocate,
                           Deallocate,
                           BasicMathGate,
-<<<<<<< HEAD
                           TimeEvolution,
                           UniformlyControlledGate,
                           DiagonalGate)
-=======
-                          TimeEvolution)
-from projectq.types import WeakQubitRef
->>>>>>> 6db7038a
 
 try:
     from ._cppsim import Simulator as SimulatorBackend
