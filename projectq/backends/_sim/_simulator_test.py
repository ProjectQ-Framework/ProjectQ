--- conflicted
+++ resolved
@@ -28,37 +28,14 @@
 import scipy.sparse.linalg
 
 from projectq import MainEngine
-<<<<<<< HEAD
-from projectq.cengines import DummyEngine
-from projectq.ops import (H,
-                          X,
-                          Y,
-                          Z,
-                          S,
-                          T,
-                          Rx,
-                          Ry,
-                          Rz,
-                          CNOT,
-                          Toffoli,
-                          Measure,
-                          BasicGate,
-                          BasicMathGate,
-                          QubitOperator,
-                          TimeEvolution,
-                          DiagonalGate,
-                          UniformlyControlledGate,
-                          All)
-from projectq.meta import Control, Dagger
-=======
 from projectq.cengines import (BasicEngine, BasicMapperEngine, DummyEngine,
                                LocalOptimizer, NotYetMeasuredError)
 from projectq.ops import (All, Allocate, BasicGate, BasicMathGate, CNOT,
                           Command, H, MatrixGate, Measure, QubitOperator,
-                          Rx, Ry, Rz, S, TimeEvolution, Toffoli, X, Y, Z)
+                          Rx, Ry, Rz, S, T, TimeEvolution, Toffoli, X, Y, Z,
+                          DiagonalGate, UniformlyControlledGate)
 from projectq.meta import Control, Dagger, LogicalQubitIDTag
 from projectq.types import WeakQubitRef
->>>>>>> 6db7038a
 
 from projectq.backends import Simulator
 
@@ -546,7 +523,6 @@
                           init_wavefunction)
 
 
-<<<<<<< HEAD
 def test_simulator_apply_diagonal_gate(sim):
     eng = MainEngine(sim)
     qureg = eng.allocate_qureg(4)
@@ -633,15 +609,11 @@
     assert numpy.allclose(final_wavefunction, desired_state)
 
 
-def test_simulator_set_wavefunction(sim):
-    eng = MainEngine(sim)
-=======
 def test_simulator_set_wavefunction(sim, mapper):
     engine_list = [LocalOptimizer()]
     if mapper is not None:
         engine_list.append(mapper)
     eng = MainEngine(sim, engine_list=engine_list)
->>>>>>> 6db7038a
     qubits = eng.allocate_qureg(2)
     wf = [0., 0., math.sqrt(0.2), math.sqrt(0.8)]
     with pytest.raises(RuntimeError):
