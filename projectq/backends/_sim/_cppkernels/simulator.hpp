// Licensed under the Apache License, Version 2.0 (the "License");
// you may not use this file except in compliance with the License.
// You may obtain a copy of the License at
//
// http://www.apache.org/licenses/LICENSE-2.0
//
// Unless required by applicable law or agreed to in writing, software
// distributed under the License is distributed on an "AS IS" BASIS,
// WITHOUT WARRANTIES OR CONDITIONS OF ANY KIND, either express or implied.
// See the License for the specific language governing permissions and
// limitations under the License.

#ifndef SIMULATOR_HPP_
#define SIMULATOR_HPP_

#include <vector>
#include <complex>

#if defined(NOINTRIN) || !defined(INTRIN)
#include "nointrin/kernels.hpp"
#else
#include "intrin/kernels.hpp"
#endif

#include "intrin/alignedallocator.hpp"
#include "fusion.hpp"
#include <map>
#include <cassert>
#include <algorithm>
#include <tuple>
#include <random>
#include <functional>


class Simulator{
public:
    using calc_type = double;
    using complex_type = std::complex<calc_type>;
    using StateVector = std::vector<complex_type, aligned_allocator<complex_type,64>>;
    using Map = std::map<unsigned, unsigned>;
    using RndEngine = std::mt19937;
    using Term = std::vector<std::pair<unsigned, char>>;
    using TermsDict = std::vector<std::pair<Term, calc_type>>;
    using ComplexTermsDict = std::vector<std::pair<Term, complex_type>>;

    Simulator(unsigned seed = 1) : N_(0), vec_(1,0.), fusion_qubits_min_(4),
                                   fusion_qubits_max_(5), rnd_eng_(seed) {
        vec_[0]=1.; // all-zero initial state
        std::uniform_real_distribution<double> dist(0., 1.);
        rng_ = std::bind(dist, std::ref(rnd_eng_));
    }

    void allocate_qubit(unsigned id){
        if (map_.count(id) == 0){
            map_[id] = N_++;
            auto newvec = StateVector(1UL << N_);
            #pragma omp parallel for schedule(static)
            for (std::size_t i = 0; i < newvec.size(); ++i)
                newvec[i] = (i < vec_.size())?vec_[i]:0.;
            vec_ = std::move(newvec);
        }
        else
            throw(std::runtime_error(
                "AllocateQubit: ID already exists. Qubit IDs should be unique."));
    }

    bool get_classical_value(unsigned id, calc_type tol = 1.e-12){
        run();
        unsigned pos = map_[id];
        std::size_t delta = (1UL << pos);

        for (std::size_t i = 0; i < vec_.size(); i += 2*delta){
            for (std::size_t j = 0; j < delta; ++j){
                if (std::norm(vec_[i+j]) > tol)
                    return false;
                if (std::norm(vec_[i+j+delta]) > tol)
                    return true;
            }
        }
        assert(false); // this will never happen
        return false; // suppress 'control reaches end of non-void...'
    }

    bool is_classical(unsigned id, calc_type tol = 1.e-12){
        run();
        unsigned pos = map_[id];
        std::size_t delta = (1UL << pos);

        short up = 0, down = 0;
        #pragma omp parallel for schedule(static) reduction(|:up,down)
        for (std::size_t i = 0; i < vec_.size(); i += 2*delta){
            for (std::size_t j = 0; j < delta; ++j){
                up = up | ((std::norm(vec_[i+j]) > tol)&1);
                down = down | ((std::norm(vec_[i+j+delta]) > tol)&1);
            }
        }

        return 1 == (up^down);
    }

    void collapse_vector(unsigned id, bool value = false, bool shrink = false){
        run();
        unsigned pos = map_[id];
        std::size_t delta = (1UL << pos);

        if (!shrink){
            #pragma omp parallel for schedule(static)
            for (std::size_t i = 0; i < vec_.size(); i += 2*delta){
                for (std::size_t j = 0; j < delta; ++j)
                    vec_[i+j+static_cast<std::size_t>(!value)*delta] = 0.;
            }
        }
        else{
            StateVector newvec((1UL << (N_-1)));
            #pragma omp parallel for schedule(static)
            for (std::size_t i = 0; i < vec_.size(); i += 2*delta)
                std::copy_n(&vec_[i + static_cast<std::size_t>(value)*delta],
                            delta, &newvec[i/2]);
            vec_ = std::move(newvec);

            for (auto& p : map_){
                if (p.second > pos)
                    p.second--;
            }
            map_.erase(id);
            N_--;
        }
    }

    void measure_qubits(std::vector<unsigned> const& ids, std::vector<bool> &res){
        run();

        std::vector<unsigned> positions(ids.size());
        for (unsigned i = 0; i < ids.size(); ++i)
            positions[i] = map_[ids[i]];

        calc_type P = 0.;
        calc_type rnd = rng_();

        // pick entry at random with probability |entry|^2
        std::size_t pick = 0;
        while (P < rnd && pick < vec_.size())
            P += std::norm(vec_[pick++]);

        pick--;
        // determine result vector (boolean values for each qubit)
        // and create mask to detect bad entries (i.e., entries that don't agree with measurement)
        res = std::vector<bool>(ids.size());
        std::size_t mask = 0;
        std::size_t val = 0;
        for (unsigned i = 0; i < ids.size(); ++i){
            bool r = ((pick >> positions[i]) & 1) == 1;
            res[i] = r;
            mask |= (1UL << positions[i]);
            val |= (static_cast<std::size_t>(r&1) << positions[i]);
        }
        // set bad entries to 0
        calc_type N = 0.;
        #pragma omp parallel for reduction(+:N) schedule(static)
        for (std::size_t i = 0; i < vec_.size(); ++i){
            if ((i & mask) != val)
                vec_[i] = 0.;
            else
                N += std::norm(vec_[i]);
        }
        // re-normalize
        N = 1./std::sqrt(N);
        #pragma omp parallel for schedule(static)
        for (std::size_t i = 0; i < vec_.size(); ++i)
            vec_[i] *= N;
    }

    std::vector<bool> measure_qubits_return(std::vector<unsigned> const& ids){
        std::vector<bool> ret;
        measure_qubits(ids, ret);
        return ret;
    }

    void deallocate_qubit(unsigned id){
        run();
        assert(map_.count(id) == 1);
        if (!is_classical(id))
            throw(std::runtime_error("Error: Qubit has not been measured / uncomputed! There is most likely a bug in your code."));

        bool value = get_classical_value(id);
        collapse_vector(id, value, true);
    }

    template <class M>
    void apply_controlled_gate(M const& m, std::vector<unsigned> ids,
                               std::vector<unsigned> ctrl){
        auto fused_gates = fused_gates_;
        fused_gates.insert(m, ids, ctrl);

        if (fused_gates.num_qubits() >= fusion_qubits_min_
                && fused_gates.num_qubits() <= fusion_qubits_max_){
            fused_gates_ = fused_gates;
            run();
        }
        else if (fused_gates.num_qubits() > fusion_qubits_max_
                 || (fused_gates.num_qubits() - ids.size()) > fused_gates_.num_qubits()){
            run();
            fused_gates_.insert(m, ids, ctrl);
        }
        else
            fused_gates_ = fused_gates;
    }

    template <class F, class QuReg>
    void emulate_math(F const& f, QuReg quregs, std::vector<unsigned> ctrl,
                      unsigned num_threads=1){
        run();
        auto ctrlmask = get_control_mask(ctrl);

        for (unsigned i = 0; i < quregs.size(); ++i)
            for (unsigned j = 0; j < quregs[i].size(); ++j)
                quregs[i][j] = map_[quregs[i][j]];

        StateVector newvec(vec_.size(), 0.);
        std::vector<int> res(quregs.size());

        #pragma omp parallel for schedule(static) firstprivate(res) num_threads(num_threads)
        for (std::size_t i = 0; i < vec_.size(); ++i){
            if ((ctrlmask&i) == ctrlmask){
                for (unsigned qr_i = 0; qr_i < quregs.size(); ++qr_i){
                    res[qr_i] = 0;
                    for (unsigned qb_i = 0; qb_i < quregs[qr_i].size(); ++qb_i)
                        res[qr_i] |= ((i >> quregs[qr_i][qb_i])&1) << qb_i;
                }
                f(res);
                auto new_i = i;
                for (unsigned qr_i = 0; qr_i < quregs.size(); ++qr_i){
                    for (unsigned qb_i = 0; qb_i < quregs[qr_i].size(); ++qb_i){
                        if (!(((new_i >> quregs[qr_i][qb_i])&1) == ((res[qr_i] >> qb_i)&1)))
                            new_i ^= (1UL << quregs[qr_i][qb_i]);
                    }
                }
                newvec[new_i] += vec_[i];
            }
            else
                newvec[i] += vec_[i];
        }
        vec_ = std::move(newvec);
    }

    calc_type get_expectation_value(TermsDict const& td, std::vector<unsigned> const& ids){
        run();
        calc_type expectation = 0.;
        auto current_state = vec_;
        for (auto const& term : td){
            auto const& coefficient = term.second;
            apply_term(term.first, ids, {});
            calc_type delta = 0.;
            #pragma omp parallel for reduction(+:delta) schedule(static)
            for (std::size_t i = 0; i < vec_.size(); ++i){
                auto const a1 = std::real(current_state[i]);
                auto const b1 = -std::imag(current_state[i]);
                auto const a2 = std::real(vec_[i]);
                auto const b2 = std::imag(vec_[i]);
                delta += a1 * a2 - b1 * b2;
            }
            expectation += coefficient * delta;
            vec_ = current_state;
        }
        return expectation;
    }

<<<<<<< HEAD
    void apply_qubit_operator(ComplexTermsDict const& td, std::vector<unsigned> const& ids){
=======
    void apply_qubit_operator(TermsDict const& td, std::vector<unsigned> const& ids){
>>>>>>> 7562521e
        run();
        auto new_state = StateVector(vec_.size(), 0.);
        auto current_state = vec_;
        for (auto const& term : td){
            auto const& coefficient = term.second;
            apply_term(term.first, ids, {});
            #pragma omp parallel for schedule(static)
            for (std::size_t i = 0; i < vec_.size(); ++i){
                new_state[i] += coefficient * vec_[i];
                vec_[i] = current_state[i];
            }
        }
        vec_ = std::move(new_state);
    }

    calc_type get_probability(std::vector<bool> const& bit_string,
                              std::vector<unsigned> const& ids){
        run();
        if (!check_ids(ids))
            throw(std::runtime_error("get_probability(): Unknown qubit id. Please make sure you have called eng.flush()."));
        std::size_t mask = 0, bit_str = 0;
        for (unsigned i = 0; i < ids.size(); ++i){
            mask |= 1UL << map_[ids[i]];
            bit_str |= (bit_string[i]?1UL:0UL) << map_[ids[i]];
        }
        calc_type probability = 0.;
        #pragma omp parallel for reduction(+:probability) schedule(static)
        for (std::size_t i = 0; i < vec_.size(); ++i)
            if ((i & mask) == bit_str)
                probability += std::norm(vec_[i]);
        return probability;
    }

    complex_type const& get_amplitude(std::vector<bool> const& bit_string,
                                      std::vector<unsigned> const& ids){
        run();
        std::size_t chk = 0;
        std::size_t index = 0;
        for (unsigned i = 0; i < ids.size(); ++i){
            if (map_.count(ids[i]) == 0)
                break;
            chk |= 1UL << map_[ids[i]];
            index |= (bit_string[i]?1UL:0UL) << map_[ids[i]];
        }
        if (chk + 1 != vec_.size())
            throw(std::runtime_error("The second argument to get_amplitude() must be a permutation of all allocated qubits. Please make sure you have called eng.flush()."));
        return vec_[index];
    }

    void emulate_time_evolution(TermsDict const& tdict, calc_type const& time,
                                std::vector<unsigned> const& ids,
                                std::vector<unsigned> const& ctrl){
        run();
        complex_type I(0., 1.);
        calc_type tr = 0., op_nrm = 0.;
        TermsDict td;
        for (unsigned i = 0; i < tdict.size(); ++i){
            if (tdict[i].first.size() == 0)
                tr += tdict[i].second;
            else{
                td.push_back(tdict[i]);
                op_nrm += std::abs(tdict[i].second);
            }
        }
        unsigned s = std::abs(time) * op_nrm + 1.;
        complex_type correction = std::exp(-time * I * tr / (double)s);
        auto output_state = vec_;
        for (unsigned i = 0; i < s; ++i){
            calc_type nrm_change = 1.;
            for (unsigned k = 0; nrm_change > 1.e-12; ++k){
                auto coeff = (-time * I) / double(s * (k + 1));
                auto current_state = vec_;
                auto update = StateVector(vec_.size(), 0.);
                for (auto const& tup : td){
                    apply_term(tup.first, ids, ctrl);
                    #pragma omp parallel for schedule(static)
                    for (std::size_t j = 0; j < vec_.size(); ++j){
                        update[j] += vec_[j] * tup.second;
                        vec_[j] = current_state[j];
                    }
                }
                nrm_change = 0.;
                #pragma omp parallel for reduction(+:nrm_change) schedule(static)
                for (std::size_t j = 0; j < vec_.size(); ++j){
                    update[j] *= coeff;
                    vec_[j] = update[j];
                    output_state[j] += update[j];
                    nrm_change += std::norm(update[j]);
                }
                nrm_change = std::sqrt(nrm_change);
            }
            #pragma omp parallel for schedule(static)
            for (std::size_t j = 0; j < vec_.size(); ++j){
                output_state[j] *= correction;
                vec_[j] = output_state[j];
            }
        }
    }

    void set_wavefunction(StateVector const& wavefunction, std::vector<unsigned> const& ordering){
        run();
        // make sure there are 2^n amplitudes for n qubits
        assert(wavefunction.size() == (1UL << ordering.size()));
        // check that all qubits have been allocated previously
        if (map_.size() != ordering.size() || !check_ids(ordering))
            throw(std::runtime_error("set_wavefunction(): Invalid mapping provided. Please make sure all qubits have been allocated previously (call eng.flush())."));

        // set mapping and wavefunction
        for (unsigned i = 0; i < ordering.size(); ++i)
            map_[ordering[i]] = i;
        #pragma omp parallel for schedule(static)
        for (std::size_t i = 0; i < wavefunction.size(); ++i)
            vec_[i] = wavefunction[i];
    }

    void collapse_wavefunction(std::vector<unsigned> const& ids, std::vector<bool> const& values){
        run();
        assert(ids.size() == values.size());
        if (!check_ids(ids))
            throw(std::runtime_error("collapse_wavefunction(): Unknown qubit id(s) provided. Try calling eng.flush() before invoking this function."));
        std::size_t mask = 0, val = 0;
        for (unsigned i = 0; i < ids.size(); ++i){
            mask |= (1UL << map_[ids[i]]);
            val |= ((values[i]?1UL:0UL) << map_[ids[i]]);
        }
        // set bad entries to 0 and compute probability of outcome to renormalize
        calc_type N = 0.;
        #pragma omp parallel for reduction(+:N) schedule(static)
        for (std::size_t i = 0; i < vec_.size(); ++i){
            if ((i & mask) == val)
                N += std::norm(vec_[i]);
        }
        if (N < 1.e-12)
            throw(std::runtime_error("collapse_wavefunction(): Invalid collapse! Probability is ~0."));
        // re-normalize (if possible)
        N = 1./std::sqrt(N);
        #pragma omp parallel for schedule(static)
        for (std::size_t i = 0; i < vec_.size(); ++i){
            if ((i & mask) != val)
                vec_[i] = 0.;
            else
                vec_[i] *= N;
        }
    }

    void run(){
        if (fused_gates_.size() < 1)
            return;

        Fusion::Matrix m;
        Fusion::IndexVector ids, ctrls;

        fused_gates_.perform_fusion(m, ids, ctrls);

        for (auto& id : ids)
            id = map_[id];

        auto ctrlmask = get_control_mask(ctrls);

        switch (ids.size()){
            case 1:
                #pragma omp parallel
                kernel(vec_, ids[0], m, ctrlmask);
                break;
            case 2:
                #pragma omp parallel
                kernel(vec_, ids[1], ids[0], m, ctrlmask);
                break;
            case 3:
                #pragma omp parallel
                kernel(vec_, ids[2], ids[1], ids[0], m, ctrlmask);
                break;
            case 4:
                #pragma omp parallel
                kernel(vec_, ids[3], ids[2], ids[1], ids[0], m, ctrlmask);
                break;
            case 5:
                #pragma omp parallel
                kernel(vec_, ids[4], ids[3], ids[2], ids[1], ids[0], m, ctrlmask);
                break;
        }

        fused_gates_ = Fusion();
    }

    std::tuple<Map, StateVector&> cheat(){
        run();
        return make_tuple(map_, std::ref(vec_));
    }

    ~Simulator(){
    }

private:
    void apply_term(Term const& term, std::vector<unsigned> const& ids,
                    std::vector<unsigned> const& ctrl){
        complex_type I(0., 1.);
        Fusion::Matrix X = {{0., 1.}, {1., 0.}};
        Fusion::Matrix Y = {{0., -I}, {I, 0.}};
        Fusion::Matrix Z = {{1., 0.}, {0., -1.}};
        std::vector<Fusion::Matrix> gates = {X, Y, Z};
        for (auto const& local_op : term){
            unsigned id = ids[local_op.first];
            apply_controlled_gate(gates[local_op.second - 'X'], {id}, ctrl);
        }
        run();
    }
    std::size_t get_control_mask(std::vector<unsigned> const& ctrls){
        std::size_t ctrlmask = 0;
        for (auto c : ctrls)
            ctrlmask |= (1UL << map_[c]);
        return ctrlmask;
    }

    bool check_ids(std::vector<unsigned> const& ids){
        for (auto id : ids)
            if (!map_.count(id))
                return false;
        return true;
    }

    unsigned N_; // #qubits
    StateVector vec_;
    Map map_;
    Fusion fused_gates_;
    unsigned fusion_qubits_min_, fusion_qubits_max_;
    RndEngine rnd_eng_;
    std::function<double()> rng_;
};

#endif<|MERGE_RESOLUTION|>--- conflicted
+++ resolved
@@ -265,11 +265,8 @@
         return expectation;
     }
 
-<<<<<<< HEAD
+
     void apply_qubit_operator(ComplexTermsDict const& td, std::vector<unsigned> const& ids){
-=======
-    void apply_qubit_operator(TermsDict const& td, std::vector<unsigned> const& ids){
->>>>>>> 7562521e
         run();
         auto new_state = StateVector(vec_.size(), 0.);
         auto current_state = vec_;
