--- conflicted
+++ resolved
@@ -170,11 +170,7 @@
     assert not ancilla[0] in eng.active_qubits
     assert backend.received_commands[1].gate == Rx(0.6)
     assert backend.received_commands[2].gate == Rx(-0.6)
-<<<<<<< HEAD
-    # Test that there are no two deallocate gates sent
-=======
     # Test that there are no additional deallocate gates
->>>>>>> e0203345
     assert len(backend.received_commands) == 4
 
 
