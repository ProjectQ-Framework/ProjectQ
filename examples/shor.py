from __future__ import print_function
import sys
import math
import random
from builtins import input
from fractions import Fraction, gcd

import projectq.setups.default
from projectq.cengines import (MainEngine,
                               AutoReplacer,
                               LocalOptimizer,
                               TagRemover,
                               InstructionFilter,
							   DecompositionRuleSet)
from projectq.ops import (X,
                          Measure,
                          H,
                          R,
                          QFT,
                          Swap,
                          get_inverse,
                          BasicMathGate)
from projectq.libs.math import (AddConstant,
                                AddConstantModN,
                                MultiplyByConstantModN)
from projectq.meta import Control
from projectq.backends import Simulator, ResourceCounter


def run_shor(eng, N, a, verbose=False):
    """
    Runs the quantum subroutine of Shor's algorithm for factoring.

    Args:
        eng (MainEngine): Main compiler engine to use.
        N (int): Number to factor.
        a (int): Relative prime to use as a base for a^x mod N.
        verbose (bool): If True, display intermediate measurement results.

    Returns:
        r (float): Potential period of a.
    """
    n = int(math.ceil(math.log(N, 2)))

    x = eng.allocate_qureg(n)

    X | x[0]

    measurements = [0] * (2 * n)  # will hold the 2n measurement results

    ctrl_qubit = eng.allocate_qubit()

    for k in range(2 * n):
        current_a = pow(a, 1 << (2 * n - 1 - k), N)
        # one iteration of 1-qubit QPE
        H | ctrl_qubit
        with Control(eng, ctrl_qubit):
            MultiplyByConstantModN(current_a, N) | x

        # perform inverse QFT --> Rotations conditioned on previous outcomes
        for i in range(k):
            if measurements[i]:
                R(-math.pi/(1 << (k - i))) | ctrl_qubit
        H | ctrl_qubit

        # and measure
        Measure | ctrl_qubit
        eng.flush()
        measurements[k] = int(ctrl_qubit)
        if measurements[k]:
            X | ctrl_qubit

        if verbose:
            print("\033[95m{}\033[0m".format(measurements[k]), end="")
            sys.stdout.flush()

    Measure | x
    # turn the measured values into a number in [0,1)
    y = sum([(measurements[2 * n - 1 - i]*1. / (1 << (i + 1)))
             for i in range(2 * n)])

    # continued fraction expansion to get denominator (the period?)
    r = Fraction(y).limit_denominator(N-1).denominator

    # return the (potential) period
    return r


# Filter function, which defines the gate set for the first optimization
# (don't decompose QFTs and iQFTs to make cancellation easier)
def high_level_gates(eng, cmd):
    g = cmd.gate
    if g == QFT or get_inverse(g) == QFT or g == Swap:
        return True
    if isinstance(g, BasicMathGate):
        return False
        if isinstance(g, AddConstant):
            return True
        elif isinstance(g, AddConstantModN):
            return True
        return False
    return eng.next_engine.is_available(cmd)


if __name__ == "__main__":
<<<<<<< HEAD
	# build compilation engine list
	resource_counter = ResourceCounter()
	dh = DecompositionRuleSet()
	compilerengines = [AutoReplacer(dh), InstructionFilter(high_level_gates),
	                   TagRemover(), LocalOptimizer(3), AutoReplacer(dh),
	                   TagRemover(), LocalOptimizer(3), resource_counter]
	
	# make the compiler and run the circuit on the simulator backend
	eng = MainEngine(Simulator(), compilerengines)
	
	# print welcome message and ask the user for the number to factor
	print("\n\t\033[37mprojectq\033[0m\n\t--------\n\tImplementation of Shor"
	      "\'s algorithm.", end="")
	N = int(input('\n\tNumber to factor: '))
	print("\n\tFactoring N = {}: \033[0m".format(N), end="")
	
	# choose a base at random:
	a = int(random.random()*N)
	if not gcd(a, N) == 1:
		print("\n\n\t\033[92mOoops, we were lucky: Chose non relative prime by "
		      "accident :)")
		print("\tFactor: {}\033[0m".format(gcd(a, N)))
	else:
		# run the quantum subroutine
		r = run_shor(eng, N, a, True)
	
		# try to determine the factors
		if r % 2 != 0:
			r *= 2
		apowrhalf = pow(a, r>>1, N)
		f1 = gcd(apowrhalf+1, N)
		f2 = gcd(apowrhalf-1, N)
		if ((not f1 * f2 == N) and f1 * f2 > 1
		    and int(1. * N / (f1 * f2)) * f1 * f2 == N):
			f1, f2 = f1*f2, int(N/(f1*f2))
		if f1 * f2 == N and f1 > 1 and f2 > 1:
			print("\n\n\t\033[92mFactors found :-) : {} * {} = {}\033[0m"
			       .format(f1, f2, N))
		else:
			print("\n\n\t\033[91mBad luck: Found {} and {}\033[0m".format(f1, f2))
		
		print(resource_counter)  # print resource usage
=======
    # build compilation engine list
    resource_counter = ResourceCounter()
    compilerengines = [AutoReplacer(), InstructionFilter(high_level_gates),
                       TagRemover(), LocalOptimizer(3), AutoReplacer(),
                       TagRemover(), LocalOptimizer(3), resource_counter]

    # make the compiler and run the circuit on the simulator backend
    eng = MainEngine(Simulator(), compilerengines)

    # print welcome message and ask the user for the number to factor
    print("\n\t\033[37mprojectq\033[0m\n\t--------\n\tImplementation of Shor"
          "\'s algorithm.", end="")
    N = int(input('\n\tNumber to factor: '))
    print("\n\tFactoring N = {}: \033[0m".format(N), end="")

    # choose a base at random:
    a = int(random.random()*N)
    if not gcd(a, N) == 1:
        print("\n\n\t\033[92mOoops, we were lucky: Chose non relative prime"
              " by accident :)")
        print("\tFactor: {}\033[0m".format(gcd(a, N)))
    else:
        # run the quantum subroutine
        r = run_shor(eng, N, a, True)

        # try to determine the factors
        if r % 2 != 0:
            r *= 2
        apowrhalf = pow(a, r >> 1, N)
        f1 = gcd(apowrhalf + 1, N)
        f2 = gcd(apowrhalf - 1, N)
        if ((not f1 * f2 == N) and f1 * f2 > 1
           and int(1. * N / (f1 * f2)) * f1 * f2 == N):
            f1, f2 = f1*f2, int(N/(f1*f2))
        if f1 * f2 == N and f1 > 1 and f2 > 1:
            print("\n\n\t\033[92mFactors found :-) : {} * {} = {}\033[0m"
                  .format(f1, f2, N))
        else:
            print("\n\n\t\033[91mBad luck: Found {} and {}\033[0m".format(f1,
                                                                          f2))

        print(resource_counter)  # print resource usage
>>>>>>> 81752a98
<|MERGE_RESOLUTION|>--- conflicted
+++ resolved
@@ -1,17 +1,25 @@
 from __future__ import print_function
-import sys
+
 import math
 import random
-from builtins import input
+import sys
 from fractions import Fraction, gcd
 
-import projectq.setups.default
+from builtins import input
+
+import projectq.libs.math
+import projectq.setups.decompositions
+from projectq.backends import Simulator, ResourceCounter
 from projectq.cengines import (MainEngine,
                                AutoReplacer,
                                LocalOptimizer,
                                TagRemover,
                                InstructionFilter,
 							   DecompositionRuleSet)
+from projectq.libs.math import (AddConstant,
+                                AddConstantModN,
+                                MultiplyByConstantModN)
+from projectq.meta import Control
 from projectq.ops import (X,
                           Measure,
                           H,
@@ -20,11 +28,6 @@
                           Swap,
                           get_inverse,
                           BasicMathGate)
-from projectq.libs.math import (AddConstant,
-                                AddConstantModN,
-                                MultiplyByConstantModN)
-from projectq.meta import Control
-from projectq.backends import Simulator, ResourceCounter
 
 
 def run_shor(eng, N, a, verbose=False):
@@ -103,10 +106,10 @@
 
 
 if __name__ == "__main__":
-<<<<<<< HEAD
 	# build compilation engine list
 	resource_counter = ResourceCounter()
-	dh = DecompositionRuleSet()
+	dh = DecompositionRuleSet(modules=[projectq.libs.math,
+                                       projectq.setups.decompositions])
 	compilerengines = [AutoReplacer(dh), InstructionFilter(high_level_gates),
 	                   TagRemover(), LocalOptimizer(3), AutoReplacer(dh),
 	                   TagRemover(), LocalOptimizer(3), resource_counter]
@@ -145,48 +148,4 @@
 		else:
 			print("\n\n\t\033[91mBad luck: Found {} and {}\033[0m".format(f1, f2))
 		
-		print(resource_counter)  # print resource usage
-=======
-    # build compilation engine list
-    resource_counter = ResourceCounter()
-    compilerengines = [AutoReplacer(), InstructionFilter(high_level_gates),
-                       TagRemover(), LocalOptimizer(3), AutoReplacer(),
-                       TagRemover(), LocalOptimizer(3), resource_counter]
-
-    # make the compiler and run the circuit on the simulator backend
-    eng = MainEngine(Simulator(), compilerengines)
-
-    # print welcome message and ask the user for the number to factor
-    print("\n\t\033[37mprojectq\033[0m\n\t--------\n\tImplementation of Shor"
-          "\'s algorithm.", end="")
-    N = int(input('\n\tNumber to factor: '))
-    print("\n\tFactoring N = {}: \033[0m".format(N), end="")
-
-    # choose a base at random:
-    a = int(random.random()*N)
-    if not gcd(a, N) == 1:
-        print("\n\n\t\033[92mOoops, we were lucky: Chose non relative prime"
-              " by accident :)")
-        print("\tFactor: {}\033[0m".format(gcd(a, N)))
-    else:
-        # run the quantum subroutine
-        r = run_shor(eng, N, a, True)
-
-        # try to determine the factors
-        if r % 2 != 0:
-            r *= 2
-        apowrhalf = pow(a, r >> 1, N)
-        f1 = gcd(apowrhalf + 1, N)
-        f2 = gcd(apowrhalf - 1, N)
-        if ((not f1 * f2 == N) and f1 * f2 > 1
-           and int(1. * N / (f1 * f2)) * f1 * f2 == N):
-            f1, f2 = f1*f2, int(N/(f1*f2))
-        if f1 * f2 == N and f1 > 1 and f2 > 1:
-            print("\n\n\t\033[92mFactors found :-) : {} * {} = {}\033[0m"
-                  .format(f1, f2, N))
-        else:
-            print("\n\n\t\033[91mBad luck: Found {} and {}\033[0m".format(f1,
-                                                                          f2))
-
-        print(resource_counter)  # print resource usage
->>>>>>> 81752a98
+		print(resource_counter)  # print resource usage