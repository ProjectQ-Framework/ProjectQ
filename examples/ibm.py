--- conflicted
+++ resolved
@@ -5,12 +5,7 @@
 from projectq.backends import IBMBackend
 from projectq.libs.hist import histogram
 from projectq.ops import Measure, Entangle, All
-<<<<<<< HEAD
-from projectq import MainEngine
-import getpass
-=======
 import projectq.setups.ibm
->>>>>>> 659304df
 
 
 def run_entangle(eng, num_qubits=3):
@@ -50,17 +45,6 @@
 
 if __name__ == "__main__":
     #devices commonly available :
-<<<<<<< HEAD
-    #ibmq_16_melbourne (15 qubit)
-    #ibmq_essex (5 qubit)
-    #ibmq_qasm_simulator (32 qubits)
-    device = None #replace by the IBM device name you want to use
-    token = None  #replace by the token given by IBMQ
-    if token is None:
-        token = getpass.getpass(prompt='IBM Q token > ')
-    if device is None:
-        token = getpass.getpass(prompt='IBM device > ')
-=======
     # ibmq_16_melbourne (15 qubit)
     # ibmq_essex (5 qubit)
     # ibmq_qasm_simulator (32 qubits)
@@ -75,7 +59,6 @@
         token = getpass.getpass(prompt='IBM Q token > ')
     if device is None:
         device = getpass.getpass(prompt='IBM device > ')
->>>>>>> 659304df
     # create main compiler engine for the IBM back-end
     eng = MainEngine(IBMBackend(use_hardware=True, token=token, num_runs=1024,
                                 verbose=False, device=device),
