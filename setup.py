# Some of the setup.py code is inspired or copied from SQLAlchemy

# SQLAlchemy was created by Michael Bayer.

# Major contributing authors include:

# - Michael Bayer <mike_mp@zzzcomputing.com>
# - Jason Kirtland <jek@discorporate.us>
# - Gaetan de Menten <gdementen@gmail.com>
# - Diana Clarke <diana.joan.clarke@gmail.com>
# - Michael Trier <mtrier@gmail.com>
# - Philip Jenvey <pjenvey@underboss.org>
# - Ants Aasma <ants.aasma@gmail.com>
# - Paul Johnston <paj@pajhome.org.uk>
# - Jonathan Ellis <jbellis@gmail.com>
# - Damien Nguyen <damien1@huawei.com> (ProjectQ)

# Copyright 2005-2020 SQLAlchemy and ProjectQ authors and contributors (see above)

# Permission is hereby granted, free of charge, to any person obtaining a copy
# of this software and associated documentation files (the "Software"), to
# deal in the Software without restriction, including without limitation the
# rights to use, copy, modify, merge, publish, distribute, sublicense, and/or
# sell copies of the Software, and to permit persons to whom the Software is
# furnished to do so, subject to the following conditions:

# The above copyright notice and this permission notice shall be included in
# all copies or substantial portions of the Software.

# THE SOFTWARE IS PROVIDED "AS IS", WITHOUT WARRANTY OF ANY KIND, EXPRESS OR
# IMPLIED, INCLUDING BUT NOT LIMITED TO THE WARRANTIES OF MERCHANTABILITY,
# FITNESS FOR A PARTICULAR PURPOSE AND NONINFRINGEMENT. IN NO EVENT SHALL THE
# AUTHORS OR COPYRIGHT HOLDERS BE LIABLE FOR ANY CLAIM, DAMAGES OR OTHER
# LIABILITY, WHETHER IN AN ACTION OF CONTRACT, TORT OR OTHERWISE, ARISING
# FROM, OUT OF OR IN CONNECTION WITH THE SOFTWARE OR THE USE OR OTHER DEALINGS
# IN THE SOFTWARE.

from __future__ import print_function
from setuptools import setup, Extension, find_packages
from distutils.errors import (CompileError, LinkError, CCompilerError,
                              DistutilsExecError, DistutilsPlatformError)
from setuptools import Distribution as _Distribution
from setuptools.command.build_ext import build_ext
import sys
import os
import subprocess
import platform

# ==============================================================================
# Helper functions and classes


class get_pybind_include(object):
    '''Helper class to determine the pybind11 include path

    The purpose of this class is to postpone importing pybind11
    until it is actually installed, so that the ``get_include()``
    method can be invoked. '''
    def __init__(self, user=False):
        self.user = user

    def __str__(self):
        import pybind11
        return pybind11.get_include(self.user)


<<<<<<< HEAD
cppsim = Feature(
    'C++ Simulator',
    standard=True,
    ext_modules=[
        Extension(
            'projectq.backends._sim._cppsim',
            ['projectq/backends/_sim/_cppsim.cpp'],
            include_dirs=[
                # Path to pybind11 headers
                get_pybind_include(),
                get_pybind_include(user=True)
            ],
            language='c++'
        ),
    ],
)

cppdec = Feature(
    'C++ Decompositions',
    standard=True,
    ext_modules=[
        Extension(
            'projectq.libs.isometries.cppdec',
            ['projectq/libs/isometries/cppdec.cpp'],
            include_dirs=[
                # Path to pybind11 headers
                get_pybind_include(),
                get_pybind_include(user=True)
            ],
            language='c++'
        ),
    ],
)

def has_flag(compiler, flagname=None):
    """
=======
def important_msgs(*msgs):
    print('*' * 75)
    for msg in msgs:
        print(msg)
    print('*' * 75)


def status_msgs(*msgs):
    print('-' * 75)
    for msg in msgs:
        print('# INFO: ', msg)
    print('-' * 75)


def compiler_test(compiler,
                  flagname=None,
                  link=False,
                  include='',
                  body='',
                  postargs=None):
    '''
>>>>>>> dfaf7256
    Return a boolean indicating whether a flag name is supported on the
    specified compiler.
    '''
    import tempfile
    f = tempfile.NamedTemporaryFile('w', suffix='.cpp', delete=False)
    f.write('{}\nint main (int argc, char **argv) {{ {} return 0; }}'.format(
        include, body))
    f.close()
    ret = True

    if postargs is None:
        postargs = [flagname] if flagname is not None else None
    elif flagname is not None:
        postargs.append(flagname)

    try:
        exec_name = os.path.join(tempfile.mkdtemp(), 'test')

        if compiler.compiler_type == 'msvc':
            olderr = os.dup(sys.stderr.fileno())
            err = open('err.txt', 'w')
            os.dup2(err.fileno(), sys.stderr.fileno())

        obj_file = compiler.compile([f.name], extra_postargs=postargs)
        if not os.path.exists(obj_file[0]):
            raise RuntimeError('')
        if link:
            compiler.link_executable(obj_file,
                                     exec_name,
                                     extra_postargs=postargs)

        if compiler.compiler_type == 'msvc':
            err.close()
            os.dup2(olderr, sys.stderr.fileno())
            with open('err.txt', 'r') as err_file:
                if err_file.readlines():
                    raise RuntimeError('')
    except (CompileError, LinkError, RuntimeError):
        ret = False
    os.unlink(f.name)
    return ret


def _fix_macosx_header_paths(*args):
    # Fix path to SDK headers if necessary
    _MACOSX_XCODE_REF_PATH = ('/Applications/Xcode.app/Contents/'
                              + 'Developer/Platforms/MacOSX.platform/'
                              + 'Developer')
    _MACOSX_DEVTOOLS_REF_PATH = '/Library/Developer/CommandLineTools/'
    _has_xcode = os.path.exists(_MACOSX_XCODE_REF_PATH)
    _has_devtools = os.path.exists(_MACOSX_DEVTOOLS_REF_PATH)
    if not _has_xcode and not _has_devtools:
        important_msgs('ERROR: Must install either Xcode or '
                       + 'CommandLineTools!')
        raise BuildFailed()

    def _do_replace(idx, item):
        if not _has_xcode and _MACOSX_XCODE_REF_PATH in item:
            compiler_args[idx] = item.replace(_MACOSX_XCODE_REF_PATH,
                                              _MACOSX_DEVTOOLS_REF_PATH)

        if not _has_devtools and _MACOSX_DEVTOOLS_REF_PATH in item:
            compiler_args[idx] = item.replace(_MACOSX_DEVTOOLS_REF_PATH,
                                              _MACOSX_XCODE_REF_PATH)

    for compiler_args in args:
        for idx, item in enumerate(compiler_args):
            _do_replace(idx, item)


# ------------------------------------------------------------------------------


class BuildFailed(Exception):
    def __init__(self):
        self.cause = sys.exc_info()[1]  # work around py 2/3 different syntax


# ------------------------------------------------------------------------------
# Python build related variable

cpython = platform.python_implementation() == 'CPython'
ext_errors = (CCompilerError, DistutilsExecError, DistutilsPlatformError)
if sys.platform == 'win32':
    # 2.6's distutils.msvc9compiler can raise an IOError when failing to
    # find the compiler
    ext_errors += (IOError, )

# ==============================================================================

# This reads the __version__ variable from projectq/_version.py
exec(open('projectq/_version.py').read())

# Readme file as long_description:
long_description = open('README.rst').read()

# Read in requirements.txt
with open('requirements.txt', 'r') as f_requirements:
    requirements = f_requirements.readlines()
requirements = [r.strip() for r in requirements]

# ------------------------------------------------------------------------------
# ProjectQ C++ extensions

ext_modules = [
    Extension(
        'projectq.backends._sim._cppsim',
        ['projectq/backends/_sim/_cppsim.cpp'],
        include_dirs=[
            # Path to pybind11 headers
            get_pybind_include(),
            get_pybind_include(user=True)
        ],
        language='c++'),
]

# ==============================================================================


class BuildExt(build_ext):
    '''A custom build extension for adding compiler-specific options.'''
    c_opts = {
        'msvc': ['/EHsc'],
        'unix': [],
    }

    def run(self):
        try:
            build_ext.run(self)
        except DistutilsPlatformError:
            raise BuildFailed()

    def build_extensions(self):
        self._configure_compiler()
        for ext in self.extensions:
            ext.extra_compile_args = self.opts
            ext.extra_link_args = self.link_opts
        try:
            build_ext.build_extensions(self)
        except ext_errors:
            raise BuildFailed()
        except ValueError:
            # this can happen on Windows 64 bit, see Python issue 7511
            if "'path'" in str(sys.exc_info()[1]):  # works with both py 2/3
                raise BuildFailed()
            raise

    def _configure_compiler(self):
        if sys.platform == 'darwin':
            _fix_macosx_header_paths(self.compiler.compiler,
                                     self.compiler.compiler_so)

            if compiler_test(self.compiler, '-stdlib=libc++'):
                self.c_opts['unix'] += ['-stdlib=libc++']

        ct = self.compiler.compiler_type
        self.opts = self.c_opts.get(ct, [])
        self.link_opts = []

        if not compiler_test(self.compiler):
            important_msgs(
                'ERROR: something is wrong with your C++ compiler.\n'
                'Failed to compile a simple test program!')
            raise BuildFailed()

        # ------------------------------

        status_msgs('Configuring OpenMP')
        self._configure_openmp()
        status_msgs('Configuring compiler intrinsics')
        self._configure_intrinsics()
        status_msgs('Configuring C++ standard')
        self._configure_cxx_standard()

        # ------------------------------
        # Other compiler tests

        status_msgs('Other compiler tests')
        if ct == 'unix':
<<<<<<< HEAD
            if not has_flag(self.compiler, '-std=c++14'):
                self.warning("Compiler needs to have C++14 support!")
                return

            opts.append('-DVERSION_INFO="%s"'
                        % self.distribution.get_version())
            opts.append('-std=c++14')
            if has_flag(self.compiler, '-fvisibility=hidden'):
                opts.append('-fvisibility=hidden')
        elif ct == 'msvc':
            opts.append('/DVERSION_INFO=\\"%s\\"'
                        % self.distribution.get_version())
        for ext in self.extensions:
            ext.extra_compile_args = opts
            ext.extra_link_args = [openmp]
        try:
            build_ext.build_extensions(self)
        except setuptools.distutils.errors.CompileError:
            self.warning("")

    def warning(self, warning_text):
        raise Exception(warning_text + "\nCould not install the C++-Simulator."
                        "\nProjectQ will default to the (slow) Python "
                        "simulator.\nUse --without-cppsimulator to skip "
                        "building the (faster) C++ version of the simulator.")


setup(
    name='projectq',
    version=__version__,
    author='ProjectQ',
    author_email='info@projectq.ch',
    url='http://www.projectq.ch',
    description=('ProjectQ - '
                 'An open source software framework for quantum computing'),
    long_description=long_description,
    features={'cppdecompositions': cppdec, 'cppsimulator': cppsim},
    install_requires=requirements,
    cmdclass={'build_ext': BuildExt},
    zip_safe=False,
    license='Apache 2',
    packages=find_packages()
)
=======
            if compiler_test(self.compiler, '-fvisibility=hidden'):
                self.opts.append('-fvisibility=hidden')
            self.opts.append("-DVERSION_INFO=\"{}\"".format(
                self.distribution.get_version()))
        elif ct == 'msvc':
            self.opts.append("/DVERSION_INFO=\\'{}\\'".format(
                self.distribution.get_version()))

        status_msgs('Finished configuring compiler!')

    def _configure_openmp(self):
        if self.compiler.compiler_type == 'msvc':
            return

        kwargs = {
            'link': True,
            'include': '#include <omp.h>',
            'body': 'int a = omp_get_num_threads(); ++a;'
        }

        for flag in ['-openmp', '-fopenmp', '-qopenmp', '/Qopenmp']:
            if compiler_test(self.compiler, flag, **kwargs):
                self.opts.append(flag)
                self.link_opts.append(flag)
                return

        flag = '-fopenmp'
        if (sys.platform == 'darwin' and compiler_test(self.compiler, flag)):
            try:
                llvm_root = subprocess.check_output(
                    ['brew', '--prefix', 'llvm']).decode('utf-8')[:-1]
                compiler_root = subprocess.check_output(
                    ['which', self.compiler.compiler[0]]).decode('utf-8')[:-1]

                # Only add the flag if the compiler we are using is the one
                # from HomeBrew
                if llvm_root in compiler_root:
                    l_arg = '-L{}/lib'.format(llvm_root)
                    if compiler_test(self.compiler,
                                     flag,
                                     postargs=[l_arg],
                                     **kwargs):
                        self.opts.append(flag)
                        self.link_opts.extend((l_arg, flag))
                        return
            except subprocess.CalledProcessError:
                pass

            try:
                # Only relevant for MacPorts users with clang-3.7
                port_path = subprocess.check_output(['which', 'port'
                                                     ]).decode('utf-8')[:-1]
                macports_root = os.path.dirname(os.path.dirname(port_path))
                compiler_root = subprocess.check_output(
                    ['which', self.compiler.compiler[0]]).decode('utf-8')[:-1]

                # Only add the flag if the compiler we are using is the one
                # from MacPorts
                if macports_root in compiler_root:
                    c_arg = '-I{}/include/libomp'.format(macports_root)
                    l_arg = '-L{}/lib/libomp'.format(macports_root)

                    if compiler_test(self.compiler,
                                     flag,
                                     postargs=[c_arg, l_arg],
                                     **kwargs):
                        self.opts.extend((c_arg, flag))
                        self.link_opts.extend((l_arg, flag))
                        return
            except subprocess.CalledProcessError:
                pass

        important_msgs('WARNING: compiler does not support OpenMP!')

    def _configure_intrinsics(self):
        for flag in [
                '-march=native', '-mavx2', '/arch:AVX2', '/arch:CORE-AVX2',
                '/arch:AVX'
        ]:
            if compiler_test(
                    self.compiler,
                    flagname=flag,
                    link=False,
                    include='#include <immintrin.h>',
                    body='__m256d neg = _mm256_set1_pd(1.0); (void)neg;'):

                if sys.platform == 'win32':
                    self.opts.extend(('/DINTRIN', flag))
                else:
                    self.opts.extend(('-DINTRIN', flag))
                break

        for flag in ['-ffast-math', '-fast', '/fast', '/fp:precise']:
            if compiler_test(self.compiler, flagname=flag):
                self.opts.append(flag)
                break

    def _configure_cxx_standard(self):
        if self.compiler.compiler_type == 'msvc':
            return

        cxx_standards = [17, 14, 11]
        if sys.version_info[0] < 3:
            cxx_standards = [year for year in cxx_standards if year < 17]

        if sys.platform == 'darwin':
            _, minor_version, _ = [
                int(i) for i in platform.mac_ver()[0].split('.')
            ]
            if minor_version < 14:
                cxx_standards = [year for year in cxx_standards if year < 17]

        for year in cxx_standards:
            flag = '-std=c++{}'.format(year)
            if compiler_test(self.compiler, flag):
                self.opts.append(flag)
                return
            flag = '/Qstd=c++{}'.format(year)
            if compiler_test(self.compiler, flag):
                self.opts.append(flag)
                return

        important_msgs('ERROR: compiler needs to have at least C++11 support!')
        raise BuildFailed()


class Distribution(_Distribution):
    def has_ext_modules(self):
        # We want to always claim that we have ext_modules. This will be fine
        # if we don't actually have them (such as on PyPy) because nothing
        # will get built, however we don't want to provide an overally broad
        # Wheel package when building a wheel without C support. This will
        # ensure that Wheel knows to treat us as if the build output is
        # platform specific.
        return True


# ==============================================================================


def run_setup(with_cext):
    kwargs = {}
    if with_cext:
        kwargs['ext_modules'] = ext_modules
    else:
        kwargs['ext_modules'] = []

    setup(name='projectq',
          version=__version__,
          author='ProjectQ',
          author_email='info@projectq.ch',
          url='http://www.projectq.ch',
          project_urls={
              'Documentation': 'https://projectq.readthedocs.io/en/latest/',
              'Issue Tracker':
              'https://github.com/ProjectQ-Framework/ProjectQ/',
          },
          description=(
              'ProjectQ - '
              'An open source software framework for quantum computing'),
          long_description=long_description,
          install_requires=requirements,
          cmdclass={'build_ext': BuildExt},
          zip_safe=False,
          license='Apache 2',
          packages=find_packages(),
          distclass=Distribution,
          **kwargs)


# ==============================================================================

if not cpython:
    run_setup(False)
    important_msgs(
        'WARNING: C/C++ extensions are not supported on '
        + 'some features are disabled (e.g. C++ simulator).',
        'Plain-Python build succeeded.',
    )
elif os.environ.get('DISABLE_PROJECTQ_CEXT'):
    run_setup(False)
    important_msgs(
        'DISABLE_PROJECTQ_CEXT is set; '
        + 'not attempting to build C/C++ extensions.',
        'Plain-Python build succeeded.',
    )

else:
    try:
        run_setup(True)
    except BuildFailed as exc:
        important_msgs(
            exc.cause,
            'WARNING: Some C/C++ extensions could not be compiled, '
            + 'some features are disabled (e.g. C++ simulator).',
            'Failure information, if any, is above.',
            'Retrying the build without the C/C++ extensions now.',
        )

        run_setup(False)

        important_msgs(
            'WARNING: Some C/C++ extensions could not be compiled, '
            + 'some features are disabled (e.g. C++ simulator).',
            'Plain-Python build succeeded.',
        )
>>>>>>> dfaf7256
<|MERGE_RESOLUTION|>--- conflicted
+++ resolved
@@ -64,44 +64,6 @@
         return pybind11.get_include(self.user)
 
 
-<<<<<<< HEAD
-cppsim = Feature(
-    'C++ Simulator',
-    standard=True,
-    ext_modules=[
-        Extension(
-            'projectq.backends._sim._cppsim',
-            ['projectq/backends/_sim/_cppsim.cpp'],
-            include_dirs=[
-                # Path to pybind11 headers
-                get_pybind_include(),
-                get_pybind_include(user=True)
-            ],
-            language='c++'
-        ),
-    ],
-)
-
-cppdec = Feature(
-    'C++ Decompositions',
-    standard=True,
-    ext_modules=[
-        Extension(
-            'projectq.libs.isometries.cppdec',
-            ['projectq/libs/isometries/cppdec.cpp'],
-            include_dirs=[
-                # Path to pybind11 headers
-                get_pybind_include(),
-                get_pybind_include(user=True)
-            ],
-            language='c++'
-        ),
-    ],
-)
-
-def has_flag(compiler, flagname=None):
-    """
-=======
 def important_msgs(*msgs):
     print('*' * 75)
     for msg in msgs:
@@ -123,7 +85,6 @@
                   body='',
                   postargs=None):
     '''
->>>>>>> dfaf7256
     Return a boolean indicating whether a flag name is supported on the
     specified compiler.
     '''
@@ -303,51 +264,6 @@
 
         status_msgs('Other compiler tests')
         if ct == 'unix':
-<<<<<<< HEAD
-            if not has_flag(self.compiler, '-std=c++14'):
-                self.warning("Compiler needs to have C++14 support!")
-                return
-
-            opts.append('-DVERSION_INFO="%s"'
-                        % self.distribution.get_version())
-            opts.append('-std=c++14')
-            if has_flag(self.compiler, '-fvisibility=hidden'):
-                opts.append('-fvisibility=hidden')
-        elif ct == 'msvc':
-            opts.append('/DVERSION_INFO=\\"%s\\"'
-                        % self.distribution.get_version())
-        for ext in self.extensions:
-            ext.extra_compile_args = opts
-            ext.extra_link_args = [openmp]
-        try:
-            build_ext.build_extensions(self)
-        except setuptools.distutils.errors.CompileError:
-            self.warning("")
-
-    def warning(self, warning_text):
-        raise Exception(warning_text + "\nCould not install the C++-Simulator."
-                        "\nProjectQ will default to the (slow) Python "
-                        "simulator.\nUse --without-cppsimulator to skip "
-                        "building the (faster) C++ version of the simulator.")
-
-
-setup(
-    name='projectq',
-    version=__version__,
-    author='ProjectQ',
-    author_email='info@projectq.ch',
-    url='http://www.projectq.ch',
-    description=('ProjectQ - '
-                 'An open source software framework for quantum computing'),
-    long_description=long_description,
-    features={'cppdecompositions': cppdec, 'cppsimulator': cppsim},
-    install_requires=requirements,
-    cmdclass={'build_ext': BuildExt},
-    zip_safe=False,
-    license='Apache 2',
-    packages=find_packages()
-)
-=======
             if compiler_test(self.compiler, '-fvisibility=hidden'):
                 self.opts.append('-fvisibility=hidden')
             self.opts.append("-DVERSION_INFO=\"{}\"".format(
@@ -553,5 +469,4 @@
             'WARNING: Some C/C++ extensions could not be compiled, '
             + 'some features are disabled (e.g. C++ simulator).',
             'Plain-Python build succeeded.',
-        )
->>>>>>> dfaf7256
+        )